--- conflicted
+++ resolved
@@ -1,194 +1,15 @@
 import 'package:test/test.dart';
-<<<<<<< HEAD
 import '../lib/open_feature_api.dart';
 import '../lib/feature_provider.dart';
 
 class TestProvider implements FeatureProvider {
-=======
-import '../lib/feature_provider.dart';
-import '../lib/domain_manager.dart';
-
-// Isolated API - no singleton, no shared state
-class IsolatedOpenFeatureAPI {
-  late FeatureProvider _provider;
-  final DomainManager _domainManager = DomainManager();
-  final List<IsolatedHook> _hooks = [];
-  IsolatedEvaluationContext? _globalContext;
-
-  IsolatedOpenFeatureAPI() {
-    _provider = IsolatedDefaultProvider();
-  }
-
-  Future<void> setProvider(FeatureProvider provider) async {
-    if (provider.state == ProviderState.NOT_READY) {
-      try {
-        await provider.initialize();
-      } catch (e) {
-        // Provider stays in ERROR state
-      }
-    }
-    _provider = provider;
-  }
-
-  FeatureProvider get provider => _provider;
-
-  void setGlobalContext(IsolatedEvaluationContext context) {
-    _globalContext = context;
-  }
-
-  IsolatedEvaluationContext? get globalContext => _globalContext;
-
-  void addHooks(List<IsolatedHook> hooks) {
-    _hooks.addAll(hooks);
-  }
-
-  void bindClientToProvider(String clientId, String providerId) {
-    _domainManager.bindClientToProvider(clientId, providerId);
-  }
-
-  Future<bool> evaluateBooleanFlag(String flagKey, String clientId) async {
-    if (_provider.state != ProviderState.READY) {
-      return false;
-    }
-
-    try {
-      _runBeforeHooks(flagKey);
-      final result = await _provider.getBooleanFlag(flagKey, false);
-      _runAfterHooks(flagKey, result.value);
-      return result.value;
-    } catch (e) {
-      return false;
-    }
-  }
-
-  void _runBeforeHooks(String flagKey) {
-    for (var hook in _hooks) {
-      hook.beforeEvaluation(flagKey, null);
-    }
-  }
-
-  void _runAfterHooks(String flagKey, dynamic result) {
-    for (var hook in _hooks) {
-      hook.afterEvaluation(flagKey, result, null);
-    }
-  }
-
-  void dispose() {
-    _domainManager.dispose();
-  }
-}
-
-class IsolatedEvaluationContext {
-  final Map<String, dynamic> attributes;
-  IsolatedEvaluationContext(this.attributes);
-
-  IsolatedEvaluationContext merge(IsolatedEvaluationContext other) {
-    return IsolatedEvaluationContext({...attributes, ...other.attributes});
-  }
-}
-
-class IsolatedHook {
-  final List<String> calls = [];
-
-  void beforeEvaluation(String flagKey, Map<String, dynamic>? context) {
-    calls.add('before:$flagKey');
-  }
-
-  void afterEvaluation(String flagKey, result, Map<String, dynamic>? context) {
-    calls.add('after:$flagKey:$result');
-  }
-}
-
-class IsolatedDefaultProvider implements FeatureProvider {
-  @override
-  String get name => 'InMemoryProvider';
-
-  @override
-
-  ProviderState get state => _state;
-
-
-  @override
-  ProviderConfig get config => ProviderConfig();
-
-  @override
-  ProviderMetadata get metadata => ProviderMetadata(name: 'InMemoryProvider');
-
-  @override
-
-  ProviderMetadata get metadata => ProviderMetadata(name: 'InMemoryProvider');
-
-  @override
-  Future<void> initialize([Map<String, dynamic>? config]) async {
-    _state = ProviderState.READY;
-  }
-
-  @override
-  Future<void> connect() async {
-    _state = ProviderState.READY;
-  }
-
-  @override
-  Future<void> shutdown() async {
-    _state = ProviderState.SHUTDOWN;
-  }
-
-
-  @override
-  Future<FlagEvaluationResult<bool>> getBooleanFlag(
-    String flagKey,
-    bool defaultValue, {
-    Map<String, dynamic>? context,
-  }) async {
-    return FlagEvaluationResult.error(
-      flagKey,
-      defaultValue,
-      ErrorCode.FLAG_NOT_FOUND,
-      'Flag not found',
-      evaluatorId: name,
-    );
-  }
-
-  @override
-  Future<FlagEvaluationResult<String>> getStringFlag(
-    String flagKey,
-    String defaultValue, {
-    Map<String, dynamic>? context,
-  }) async => throw UnimplementedError();
-
-  @override
-  Future<FlagEvaluationResult<int>> getIntegerFlag(
-    String flagKey,
-    int defaultValue, {
-    Map<String, dynamic>? context,
-  }) async => throw UnimplementedError();
-
-  @override
-  Future<FlagEvaluationResult<double>> getDoubleFlag(
-    String flagKey,
-    double defaultValue, {
-    Map<String, dynamic>? context,
-  }) async => throw UnimplementedError();
-
-  @override
-  Future<FlagEvaluationResult<Map<String, dynamic>>> getObjectFlag(
-    String flagKey,
-    Map<String, dynamic> defaultValue, {
-    Map<String, dynamic>? context,
-  }) async => throw UnimplementedError();
-}
-
-class IsolatedTestProvider implements FeatureProvider {
->>>>>>> 0b7f264d
+
   final Map<String, dynamic> _flags;
   ProviderState _state;
   final bool _shouldFailInitialization;
 
-<<<<<<< HEAD
+
   TestProvider(
-=======
-  IsolatedTestProvider(
->>>>>>> 0b7f264d
     this._flags, [
     this._state = ProviderState.NOT_READY,
     this._shouldFailInitialization = false,
@@ -225,13 +46,11 @@
     _state = ProviderState.SHUTDOWN;
   }
 
-<<<<<<< HEAD
   void setState(ProviderState newState) {
     _state = newState;
   }
 
-=======
->>>>>>> 0b7f264d
+
   @override
   Future<FlagEvaluationResult<bool>> getBooleanFlag(
     String flagKey,
@@ -243,11 +62,7 @@
         flagKey,
         defaultValue,
         ErrorCode.PROVIDER_NOT_READY,
-<<<<<<< HEAD
         'Provider not ready (state: $_state)',
-=======
-        'Provider not ready',
->>>>>>> 0b7f264d
         evaluatorId: name,
       );
     }
@@ -310,8 +125,6 @@
     Map<String, dynamic>? context,
   }) async => throw UnimplementedError();
 }
-
-<<<<<<< HEAD
 class TestHook extends OpenFeatureHook {
   final List<String> calls = [];
 
@@ -348,57 +161,26 @@
     test('sets and gets provider', () async {
       final api = OpenFeatureAPI();
       final provider = TestProvider({'test': true});
-
-=======
-void main() {
-  group('OpenFeatureAPI', () {
-    late IsolatedOpenFeatureAPI api;
-
-    setUp(() {
-      api = IsolatedOpenFeatureAPI(); // Fresh instance every test
-    });
-
-    tearDown(() {
-      api.dispose();
-    });
-
-    test('singleton instance', () {
-      final api1 = IsolatedOpenFeatureAPI();
-      final api2 = IsolatedOpenFeatureAPI();
-      expect(identical(api1, api2), isFalse); // Different instances
-    });
-
-    test('sets and gets provider', () async {
-      final provider = IsolatedTestProvider({'test': true});
->>>>>>> 0b7f264d
       await api.setProvider(provider);
       expect(api.provider, equals(provider));
       expect(api.provider.state, equals(ProviderState.READY));
     });
 
     test('sets and gets global context', () {
-<<<<<<< HEAD
       final api = OpenFeatureAPI();
       final context = OpenFeatureEvaluationContext({'key': 'value'});
 
-=======
-      final context = IsolatedEvaluationContext({'key': 'value'});
->>>>>>> 0b7f264d
+
       api.setGlobalContext(context);
       expect(api.globalContext?.attributes['key'], equals('value'));
     });
 
     test('merges evaluation contexts', () {
-<<<<<<< HEAD
       final api = OpenFeatureAPI();
       final globalContext = OpenFeatureEvaluationContext({'global': 'value'});
       final localContext = OpenFeatureEvaluationContext({'local': 'value'});
 
       api.setGlobalContext(globalContext);
-=======
-      final globalContext = IsolatedEvaluationContext({'global': 'value'});
-      final localContext = IsolatedEvaluationContext({'local': 'value'});
->>>>>>> 0b7f264d
 
       final merged = globalContext.merge(localContext);
       expect(merged.attributes['global'], equals('value'));
@@ -406,15 +188,9 @@
     });
 
     test('evaluates boolean flag with hooks', () async {
-<<<<<<< HEAD
       final api = OpenFeatureAPI();
       final provider = TestProvider({'test-flag': true});
       final hook = TestHook();
-=======
-      final provider = IsolatedTestProvider({'test-flag': true});
-      final hook = IsolatedHook();
->>>>>>> 0b7f264d
-
       await api.setProvider(provider);
       api.addHooks([hook]);
       api.bindClientToProvider('test-client', 'TestProvider');
@@ -427,23 +203,17 @@
     });
 
     test('handles provider not ready gracefully', () async {
-<<<<<<< HEAD
       final api = OpenFeatureAPI();
       final provider = TestProvider(
-=======
-      final provider = IsolatedTestProvider(
->>>>>>> 0b7f264d
         {'test-flag': true},
         ProviderState.NOT_READY,
         true, // shouldFailInitialization = true
       );
 
       await api.setProvider(provider);
-<<<<<<< HEAD
       // Debug output
       print('Provider state after setProvider: ${api.provider.state}');
-=======
->>>>>>> 0b7f264d
+
       expect(api.provider.state, equals(ProviderState.ERROR));
 
       api.bindClientToProvider('test-client', 'TestProvider');
@@ -453,15 +223,11 @@
     });
 
     test('binds client to provider', () {
-<<<<<<< HEAD
-      final api = OpenFeatureAPI();
-=======
->>>>>>> 0b7f264d
+      final api = OpenFeatureAPI();
       api.bindClientToProvider('client1', 'provider1');
     });
 
     test('emits events on provider change', () async {
-<<<<<<< HEAD
       final api = OpenFeatureAPI();
       final provider = TestProvider({'test': true});
       final events = <OpenFeatureEvent>[];
@@ -496,41 +262,6 @@
     test('handles evaluation errors gracefully', () async {
       final api = OpenFeatureAPI();
       final provider = TestProvider({'string-flag': 'not-boolean'});
-=======
-      final provider = IsolatedTestProvider({'test': true});
-      await api.setProvider(provider);
-      // No events in this simplified version
-      expect(true, isTrue);
-    });
-
-    test('emits error events for flag evaluation issues', () async {
-      final provider = IsolatedTestProvider({}, ProviderState.NOT_READY);
-      await api.setProvider(provider);
-
-      api.bindClientToProvider('test-client', 'TestProvider');
-      await api.evaluateBooleanFlag('missing-flag', 'test-client');
-
-      // No events in this simplified version
-      expect(true, isTrue);
-    });
-
-
-    test('emits error events for flag evaluation issues', () async {
-      final provider = IsolatedTestProvider({}, ProviderState.NOT_READY);
-      await api.setProvider(provider);
-
-      api.bindClientToProvider('test-client', 'TestProvider');
-      await api.evaluateBooleanFlag('missing-flag', 'test-client');
-
-      // No events in this simplified version
-      expect(true, isTrue);
-    });
-
-
-    test('handles evaluation errors gracefully', () async {
-      final provider = IsolatedTestProvider({'string-flag': 'not-boolean'});
->>>>>>> 0b7f264d
-
       await api.setProvider(provider);
       api.bindClientToProvider('test-client', 'TestProvider');
 
@@ -542,7 +273,6 @@
     });
 
     test('streams provider updates', () async {
-<<<<<<< HEAD
       final api = OpenFeatureAPI();
       final provider = TestProvider({'test': true});
       final updates = <FeatureProvider>[];
@@ -557,47 +287,17 @@
     test('initializes default provider', () {
       final api = OpenFeatureAPI();
 
-=======
-      final provider = IsolatedTestProvider({'test': true});
-      await api.setProvider(provider);
-
-      // No streams in this simplified version
-      expect(true, isTrue);
-    });
-
-    test('initializes default provider', () {
->>>>>>> 0b7f264d
       expect(api.provider, isNotNull);
       expect(api.provider.name, equals('InMemoryProvider'));
       expect(api.provider.state, equals(ProviderState.READY));
     });
 
     test('provider metadata is accessible', () async {
-<<<<<<< HEAD
       final api = OpenFeatureAPI();
       final provider = TestProvider({'test': true});
 
-=======
-      final provider = IsolatedTestProvider({'test': true});
       await api.setProvider(provider);
       expect(api.provider.metadata.name, equals('TestProvider'));
     });
-
-    test('initializes default provider', () {
-      expect(api.provider, isNotNull);
-      expect(api.provider.name, equals('InMemoryProvider'));
-      expect(api.provider.state, equals(ProviderState.READY));
-    });
-
-    test('provider metadata is accessible', () async {
-      final provider = IsolatedTestProvider({'test': true});
->>>>>>> 0b7f264d
-      await api.setProvider(provider);
-      expect(api.provider.metadata.name, equals('TestProvider'));
-    });
   });
-<<<<<<< HEAD
 }
-=======
-}
->>>>>>> 0b7f264d
