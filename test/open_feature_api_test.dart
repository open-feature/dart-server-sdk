--- conflicted
+++ resolved
@@ -98,11 +98,9 @@
   String get name => 'InMemoryProvider';
 
   @override
-<<<<<<< HEAD
+
   ProviderState get state => _state;
-=======
-  ProviderState get state => ProviderState.READY;
->>>>>>> b1e80a0f
+
 
   @override
   ProviderConfig get config => ProviderConfig();
@@ -111,7 +109,7 @@
   ProviderMetadata get metadata => ProviderMetadata(name: 'InMemoryProvider');
 
   @override
-<<<<<<< HEAD
+
   ProviderMetadata get metadata => ProviderMetadata(name: 'InMemoryProvider');
 
   @override
@@ -128,15 +126,7 @@
   Future<void> shutdown() async {
     _state = ProviderState.SHUTDOWN;
   }
-=======
-  Future<void> initialize([Map<String, dynamic>? config]) async {}
-
-  @override
-  Future<void> connect() async {}
-
-  @override
-  Future<void> shutdown() async {}
->>>>>>> b1e80a0f
+
 
   @override
   Future<FlagEvaluationResult<bool>> getBooleanFlag(
@@ -392,7 +382,7 @@
       expect(true, isTrue);
     });
 
-<<<<<<< HEAD
+
     test('emits error events for flag evaluation issues', () async {
       final provider = IsolatedTestProvider({}, ProviderState.NOT_READY);
       await api.setProvider(provider);
@@ -404,8 +394,7 @@
       expect(true, isTrue);
     });
 
-=======
->>>>>>> b1e80a0f
+
     test('handles evaluation errors gracefully', () async {
       final provider = IsolatedTestProvider({'string-flag': 'not-boolean'});
 
@@ -438,7 +427,6 @@
       await api.setProvider(provider);
       expect(api.provider.metadata.name, equals('TestProvider'));
     });
-<<<<<<< HEAD
 
     test('initializes default provider', () {
       expect(api.provider, isNotNull);
@@ -453,7 +441,3 @@
     });
   });
 }
-=======
-  });
-}
->>>>>>> b1e80a0f
