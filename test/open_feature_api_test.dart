--- conflicted
+++ resolved
@@ -1,23 +1,13 @@
 import 'package:test/test.dart';
 import '../lib/open_feature_api.dart';
 import '../lib/feature_provider.dart';
-<<<<<<< HEAD
 import '../lib/open_feature_event.dart';
 
 class TestProvider implements FeatureProvider {
-=======
-
-class TestProvider implements FeatureProvider {
-
->>>>>>> 5d2dc988
   final Map<String, dynamic> _flags;
   ProviderState _state;
   final bool _shouldFailInitialization;
 
-<<<<<<< HEAD
-=======
-
->>>>>>> 5d2dc988
   TestProvider(
     this._flags, [
     this._state = ProviderState.NOT_READY,
@@ -34,20 +24,7 @@
   ProviderConfig get config => ProviderConfig();
 
   @override
-<<<<<<< HEAD
 Future<void> initialize([Map<String, dynamic>? config]) async {}
-=======
-  ProviderMetadata get metadata => ProviderMetadata(name: 'TestProvider');
-
-  @override
-  Future<void> initialize([Map<String, dynamic>? config]) async {
-    if (_shouldFailInitialization) {
-      _state = ProviderState.ERROR;
-      throw Exception('Initialization failed');
-    }
-    _state = ProviderState.READY;
-  }
->>>>>>> 5d2dc988
 
   @override
   Future<void> connect() async {
@@ -63,10 +40,6 @@
     _state = newState;
   }
 
-<<<<<<< HEAD
-=======
-
->>>>>>> 5d2dc988
   @override
   Future<FlagEvaluationResult<bool>> getBooleanFlag(
     String flagKey,
@@ -141,10 +114,7 @@
     Map<String, dynamic>? context,
   }) async => throw UnimplementedError();
 }
-<<<<<<< HEAD
-
-=======
->>>>>>> 5d2dc988
+
 class TestHook extends OpenFeatureHook {
   final List<String> calls = [];
 
@@ -163,10 +133,6 @@
   group('OpenFeatureAPI', () {
     setUp(() async {
       OpenFeatureAPI.resetInstance();
-<<<<<<< HEAD
-=======
-      // Small delay to ensure cleanup is complete
->>>>>>> 5d2dc988
       await Future.delayed(Duration(milliseconds: 1));
     });
 
@@ -184,10 +150,7 @@
     test('sets and gets provider', () async {
       final api = OpenFeatureAPI();
       final provider = TestProvider({'test': true});
-<<<<<<< HEAD
-
-=======
->>>>>>> 5d2dc988
+
       await api.setProvider(provider);
       expect(api.provider, equals(provider));
       expect(api.provider.state, equals(ProviderState.READY));
@@ -197,10 +160,6 @@
       final api = OpenFeatureAPI();
       final context = OpenFeatureEvaluationContext({'key': 'value'});
 
-<<<<<<< HEAD
-=======
-
->>>>>>> 5d2dc988
       api.setGlobalContext(context);
       expect(api.globalContext?.attributes['key'], equals('value'));
     });
@@ -217,7 +176,6 @@
       expect(merged.attributes['local'], equals('value'));
     });
 
-<<<<<<< HEAD
     test('evaluates boolean flag with hooks using new API', () async {
       final api = OpenFeatureAPI();
       final provider = TestProvider({'test-flag': true});
@@ -228,24 +186,12 @@
 
       final client = api.getClient('test-client');
       final result = await client.getBooleanFlag('test-flag');
-=======
-    test('evaluates boolean flag with hooks', () async {
-      final api = OpenFeatureAPI();
-      final provider = TestProvider({'test-flag': true});
-      final hook = TestHook();
-      await api.setProvider(provider);
-      api.addHooks([hook]);
-      api.bindClientToProvider('test-client', 'TestProvider');
-
-      final result = await api.evaluateBooleanFlag('test-flag', 'test-client');
->>>>>>> 5d2dc988
 
       expect(result, isTrue);
       expect(hook.calls, contains('before:test-flag'));
       expect(hook.calls, contains('after:test-flag:true'));
     });
 
-<<<<<<< HEAD
 
 
       api.bindClientToProvider('test-client', 'TestProvider');
@@ -255,14 +201,11 @@
       expect(result, isFalse);
     });
 
-=======
->>>>>>> 5d2dc988
     test('handles provider not ready gracefully', () async {
       final api = OpenFeatureAPI();
       final provider = TestProvider(
         {'test-flag': true},
         ProviderState.NOT_READY,
-<<<<<<< HEAD
         true,
       );
 
@@ -271,19 +214,6 @@
 
       final client = api.getClient('test-client');
       final result = await client.getBooleanFlag('test-flag');
-=======
-        true, // shouldFailInitialization = true
-      );
-
-      await api.setProvider(provider);
-      // Debug output
-      print('Provider state after setProvider: ${api.provider.state}');
-
-      expect(api.provider.state, equals(ProviderState.ERROR));
-
-      api.bindClientToProvider('test-client', 'TestProvider');
-      final result = await api.evaluateBooleanFlag('test-flag', 'test-client');
->>>>>>> 5d2dc988
 
       expect(result, isFalse);
     });
@@ -304,11 +234,7 @@
 
       expect(events.length, greaterThan(0));
       expect(
-<<<<<<< HEAD
         events.any((e) => e.type == OpenFeatureEventType.PROVIDER_READY),
-=======
-        events.any((e) => e.type == OpenFeatureEventType.providerChanged),
->>>>>>> 5d2dc988
         isTrue,
       );
     });
@@ -320,7 +246,6 @@
 
       await api.setProvider(provider);
       provider.setState(ProviderState.NOT_READY);
-<<<<<<< HEAD
       api.events.listen(events.add);
 
       final client = api.getClient('test-client');
@@ -332,35 +257,16 @@
         events.any((e) => e.type == OpenFeatureEventType.PROVIDER_ERROR),
         isTrue,
       );
-=======
-      api.bindClientToProvider('test-client', 'TestProvider');
-      api.events.listen(events.add);
-
-      await api.evaluateBooleanFlag('missing-flag', 'test-client');
-      await Future.delayed(Duration(milliseconds: 10));
-
-      expect(events.any((e) => e.type == OpenFeatureEventType.error), isTrue);
->>>>>>> 5d2dc988
     });
 
     test('handles evaluation errors gracefully', () async {
       final api = OpenFeatureAPI();
       final provider = TestProvider({'string-flag': 'not-boolean'});
-<<<<<<< HEAD
 
       await api.setProvider(provider);
 
       final client = api.getClient('test-client');
       final result = await client.getBooleanFlag('string-flag');
-=======
-      await api.setProvider(provider);
-      api.bindClientToProvider('test-client', 'TestProvider');
-
-      final result = await api.evaluateBooleanFlag(
-        'string-flag',
-        'test-client',
-      );
->>>>>>> 5d2dc988
       expect(result, isFalse);
     });
 
@@ -391,8 +297,6 @@
       await api.setProvider(provider);
       expect(api.provider.metadata.name, equals('TestProvider'));
     });
-<<<<<<< HEAD
-
     test('getClient creates client with proper configuration', () async {
       final api = OpenFeatureAPI();
       final provider = TestProvider({'test': true});
@@ -402,7 +306,5 @@
       expect(client.metadata.name, equals('my-client'));
       expect(client.provider.name, equals('TestProvider'));
     });
-=======
->>>>>>> 5d2dc988
   });
 }
