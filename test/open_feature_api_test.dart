--- conflicted
+++ resolved
@@ -297,10 +297,7 @@
       await api.setProvider(provider);
       expect(api.provider.metadata.name, equals('TestProvider'));
     });
-<<<<<<< HEAD
-
-=======
->>>>>>> 3beb7367
+
     test('getClient creates client with proper configuration', () async {
       final api = OpenFeatureAPI();
       final provider = TestProvider({'test': true});
