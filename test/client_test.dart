--- conflicted
+++ resolved
@@ -247,10 +247,6 @@
       expect(metrics.errorCounts['FLAG_NOT_FOUND'], equals(1));
     });
 
-<<<<<<< HEAD
-=======
-
->>>>>>> 0b7f264d
     test('evaluates string flags', () async {
       final result = await client.getStringFlag('string-flag');
       expect(result, equals('hello'));
@@ -258,10 +254,6 @@
 
     test('provider metadata is accessible through client', () {
       expect(client.provider.metadata.name, equals('MockProvider'));
-<<<<<<< HEAD
-=======
-
->>>>>>> 0b7f264d
     });
   });
 }