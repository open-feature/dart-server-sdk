import 'package:test/test.dart';
import '../lib/client.dart';
import '../lib/feature_provider.dart';
import '../lib/evaluation_context.dart';
import '../lib/hooks.dart';

class MockProvider implements FeatureProvider {
  final Map<String, dynamic> flags;
  ProviderState _state = ProviderState.READY;

  MockProvider(this.flags);

  @override
  String get name => 'MockProvider';

  @override
  ProviderState get state => _state;

  @override
  ProviderConfig get config => ProviderConfig();

  @override
  ProviderMetadata get metadata => ProviderMetadata(name: 'MockProvider');

  @override
  Future<void> initialize([Map<String, dynamic>? config]) async {
    _state = ProviderState.READY;
  }

  @override
  Future<void> connect() async {}

  @override
  Future<void> shutdown() async {
    _state = ProviderState.SHUTDOWN;
  }

  @override
  Future<FlagEvaluationResult<bool>> getBooleanFlag(
    String flagKey,
    bool defaultValue, {
    Map<String, dynamic>? context,
  }) async {
    if (!flags.containsKey(flagKey)) {
      return FlagEvaluationResult.error(
        flagKey,
        defaultValue,
        ErrorCode.FLAG_NOT_FOUND,
        'Flag not found',
        evaluatorId: name,
      );
    }

    final value = flags[flagKey];
    if (value is! bool) {
      return FlagEvaluationResult.error(
        flagKey,
        defaultValue,
        ErrorCode.TYPE_MISMATCH,
        'Type mismatch',
        evaluatorId: name,
      );
    }

    return FlagEvaluationResult(
      flagKey: flagKey,
      value: value,
      reason: 'STATIC',
      evaluatedAt: DateTime.now(),
      evaluatorId: name,
    );
  }

  @override
  Future<FlagEvaluationResult<String>> getStringFlag(
    String flagKey,
    String defaultValue, {
    Map<String, dynamic>? context,
  }) async {
    if (!flags.containsKey(flagKey)) {
      return FlagEvaluationResult.error(
        flagKey,
        defaultValue,
        ErrorCode.FLAG_NOT_FOUND,
        'Flag not found',
        evaluatorId: name,
      );
    }

    final value = flags[flagKey];
    if (value is! String) {
      return FlagEvaluationResult.error(
        flagKey,
        defaultValue,
        ErrorCode.TYPE_MISMATCH,
        'Type mismatch',
        evaluatorId: name,
      );
    }

    return FlagEvaluationResult(
      flagKey: flagKey,
      value: value,
      reason: 'STATIC',
      evaluatedAt: DateTime.now(),
      evaluatorId: name,
    );
  }

  @override
  Future<FlagEvaluationResult<int>> getIntegerFlag(
    String flagKey,
    int defaultValue, {
    Map<String, dynamic>? context,
  }) async {
    throw UnimplementedError();
  }

  @override
  Future<FlagEvaluationResult<double>> getDoubleFlag(
    String flagKey,
    double defaultValue, {
    Map<String, dynamic>? context,
  }) async {
    throw UnimplementedError();
  }

  @override
  Future<FlagEvaluationResult<Map<String, dynamic>>> getObjectFlag(
    String flagKey,
    Map<String, dynamic> defaultValue, {
    Map<String, dynamic>? context,
  }) async {
    throw UnimplementedError();
  }
}

void main() {
  group('ClientMetadata Tests', () {
    test('creates with required name only', () {
      final metadata = ClientMetadata(name: 'test-client');
      expect(metadata.name, equals('test-client'));
      expect(metadata.version, equals('1.0.0'));
      expect(metadata.attributes, isEmpty);
    });

    test('creates with all parameters', () {
      final metadata = ClientMetadata(
        name: 'test-client',
        version: '2.0.0',
        attributes: {'env': 'prod'},
      );
      expect(metadata.name, equals('test-client'));
      expect(metadata.version, equals('2.0.0'));
      expect(metadata.attributes['env'], equals('prod'));
    });
  });

  group('ClientMetrics Tests', () {
    test('calculates average response time', () {
      final metrics =
          ClientMetrics()
            ..responseTimes.addAll([
              Duration(milliseconds: 100),
              Duration(milliseconds: 200),
              Duration(milliseconds: 300),
            ]);

      expect(metrics.averageResponseTime, equals(Duration(milliseconds: 200)));
    });

    test('handles empty response times', () {
      final metrics = ClientMetrics();
      expect(metrics.averageResponseTime, equals(Duration.zero));
    });

    test('tracks error counts', () {
      final metrics = ClientMetrics();
      metrics.errorCounts['TestError'] = 1;
      metrics.errorCounts['TestError'] = 2;

      expect(metrics.errorCounts['TestError'], equals(2));
    });

    test('converts to JSON correctly', () {
<<<<<<< HEAD
      final metrics =
          ClientMetrics()
            ..flagEvaluations = 10
            ..responseTimes.add(Duration(milliseconds: 100))
            ..errorCounts['TestError'] = 1;
=======

      final metrics = ClientMetrics()
        ..flagEvaluations = 10
        ..responseTimes.add(Duration(milliseconds: 100))
        ..errorCounts['TestError'] = 1;

>>>>>>> 0b7f264d

      final json = metrics.toJson();

      expect(json['flagEvaluations'], equals(10));
      expect(json['averageResponseTime'], equals(100));
      expect(json['errorCounts']['TestError'], equals(1));
    });
  });

  group('FeatureClient Tests', () {
    late FeatureClient client;
    late MockProvider provider;
    late HookManager hookManager;
    late EvaluationContext context;

    setUp(() {
      provider = MockProvider({'test-flag': true, 'string-flag': 'hello'});
      hookManager = HookManager();
      context = EvaluationContext(attributes: {});

      client = FeatureClient(
        metadata: ClientMetadata(name: 'test-client'),
        hookManager: hookManager,
        defaultContext: context,
        provider: provider,
      );
    });

    test('evaluates boolean flag successfully', () async {
      final result = await client.getBooleanFlag('test-flag');
      expect(result, isTrue);
    });

    test('returns default for missing flag', () async {
      final result = await client.getBooleanFlag(
        'missing-flag',
        defaultValue: false,
      );
      expect(result, isFalse);
    });

    test('handles type mismatch gracefully', () async {
      final result = await client.getBooleanFlag(
        'string-flag',
        defaultValue: false,
      );
      expect(result, isFalse); // default value returned
    });

    test('tracks metrics correctly', () async {
      await client.getBooleanFlag('test-flag');
      await client.getBooleanFlag('missing-flag');

      final metrics = client.getMetrics();
      expect(metrics.flagEvaluations, equals(2));
      expect(metrics.errorCounts['FLAG_NOT_FOUND'], equals(1));
    });

<<<<<<< HEAD
=======

>>>>>>> 0b7f264d
    test('evaluates string flags', () async {
      final result = await client.getStringFlag('string-flag');
      expect(result, equals('hello'));
    });

    test('provider metadata is accessible through client', () {
      expect(client.provider.metadata.name, equals('MockProvider'));
    });
  });
}<|MERGE_RESOLUTION|>--- conflicted
+++ resolved
@@ -158,13 +158,12 @@
 
   group('ClientMetrics Tests', () {
     test('calculates average response time', () {
-      final metrics =
-          ClientMetrics()
-            ..responseTimes.addAll([
-              Duration(milliseconds: 100),
-              Duration(milliseconds: 200),
-              Duration(milliseconds: 300),
-            ]);
+      final metrics = ClientMetrics()
+        ..responseTimes.addAll([
+          Duration(milliseconds: 100),
+          Duration(milliseconds: 200),
+          Duration(milliseconds: 300),
+        ]);
 
       expect(metrics.averageResponseTime, equals(Duration(milliseconds: 200)));
     });
@@ -183,20 +182,10 @@
     });
 
     test('converts to JSON correctly', () {
-<<<<<<< HEAD
-      final metrics =
-          ClientMetrics()
-            ..flagEvaluations = 10
-            ..responseTimes.add(Duration(milliseconds: 100))
-            ..errorCounts['TestError'] = 1;
-=======
-
       final metrics = ClientMetrics()
         ..flagEvaluations = 10
         ..responseTimes.add(Duration(milliseconds: 100))
         ..errorCounts['TestError'] = 1;
-
->>>>>>> 0b7f264d
 
       final json = metrics.toJson();
 
@@ -255,10 +244,6 @@
       expect(metrics.errorCounts['FLAG_NOT_FOUND'], equals(1));
     });
 
-<<<<<<< HEAD
-=======
-
->>>>>>> 0b7f264d
     test('evaluates string flags', () async {
       final result = await client.getStringFlag('string-flag');
       expect(result, equals('hello'));
