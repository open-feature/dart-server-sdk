import 'package:test/test.dart';
import '../lib/client.dart';
import '../lib/feature_provider.dart';
import '../lib/evaluation_context.dart';
import '../lib/hooks.dart';

class MockProvider implements FeatureProvider {
  final Map<String, dynamic> flags;
  ProviderState _state = ProviderState.READY;

  MockProvider(this.flags);

  @override
  String get name => 'MockProvider';

  @override
  ProviderState get state => _state;

  @override
  ProviderConfig get config => ProviderConfig();

  @override
  ProviderMetadata get metadata => ProviderMetadata(name: 'MockProvider');

  @override
  Future<void> initialize([Map<String, dynamic>? config]) async {
    _state = ProviderState.READY;
  }

  @override
  Future<void> connect() async {}

  @override
  Future<void> shutdown() async {
    _state = ProviderState.SHUTDOWN;
  }

  @override
  Future<FlagEvaluationResult<bool>> getBooleanFlag(
    String flagKey,
    bool defaultValue, {
    Map<String, dynamic>? context,
  }) async {
    if (!flags.containsKey(flagKey)) {
      return FlagEvaluationResult.error(
        flagKey,
        defaultValue,
        ErrorCode.FLAG_NOT_FOUND,
        'Flag not found',
        evaluatorId: name,
      );
    }

    final value = flags[flagKey];
    if (value is! bool) {
      return FlagEvaluationResult.error(
        flagKey,
        defaultValue,
        ErrorCode.TYPE_MISMATCH,
        'Type mismatch',
        evaluatorId: name,
      );
    }

    return FlagEvaluationResult(
      flagKey: flagKey,
      value: value,
      reason: 'STATIC',
      evaluatedAt: DateTime.now(),
      evaluatorId: name,
    );
  }

  @override
  Future<FlagEvaluationResult<String>> getStringFlag(
    String flagKey,
    String defaultValue, {
    Map<String, dynamic>? context,
  }) async {
    if (!flags.containsKey(flagKey)) {
      return FlagEvaluationResult.error(
        flagKey,
        defaultValue,
        ErrorCode.FLAG_NOT_FOUND,
        'Flag not found',
        evaluatorId: name,
      );
    }

    final value = flags[flagKey];
    if (value is! String) {
      return FlagEvaluationResult.error(
        flagKey,
        defaultValue,
        ErrorCode.TYPE_MISMATCH,
        'Type mismatch',
        evaluatorId: name,
      );
    }

    return FlagEvaluationResult(
      flagKey: flagKey,
      value: value,
      reason: 'STATIC',
      evaluatedAt: DateTime.now(),
      evaluatorId: name,
    );
  }

  @override
  Future<FlagEvaluationResult<int>> getIntegerFlag(
    String flagKey,
    int defaultValue, {
    Map<String, dynamic>? context,
  }) async {
    throw UnimplementedError();
  }

  @override
  Future<FlagEvaluationResult<double>> getDoubleFlag(
    String flagKey,
    double defaultValue, {
    Map<String, dynamic>? context,
  }) async {
    throw UnimplementedError();
  }

  @override
  Future<FlagEvaluationResult<Map<String, dynamic>>> getObjectFlag(
    String flagKey,
    Map<String, dynamic> defaultValue, {
    Map<String, dynamic>? context,
  }) async {
    throw UnimplementedError();
  }
}

void main() {
  group('ClientMetadata Tests', () {
    test('creates with required name only', () {
      final metadata = ClientMetadata(name: 'test-client');
      expect(metadata.name, equals('test-client'));
      expect(metadata.version, equals('1.0.0'));
      expect(metadata.attributes, isEmpty);
    });

    test('creates with all parameters', () {
      final metadata = ClientMetadata(
        name: 'test-client',
        version: '2.0.0',
        attributes: {'env': 'prod'},
      );
      expect(metadata.name, equals('test-client'));
      expect(metadata.version, equals('2.0.0'));
      expect(metadata.attributes['env'], equals('prod'));
    });
  });

<<<<<<< HEAD
=======
  group('CacheEntry Tests', () {
    test('correctly identifies expired entries', () async {
      final entry = CacheEntry<bool>(
        value: true,
        ttl: Duration(milliseconds: 1),
        contextHash: 'test-hash',
      );

      // Wait for expiration
      await Future.delayed(Duration(milliseconds: 10));
      expect(entry.isExpired, isTrue);
    });

    test('maintains value and context hash', () {
      const contextHash = 'test-hash';
      const value = true;

      final entry = CacheEntry<bool>(
        value: value,
        ttl: Duration(minutes: 5),
        contextHash: contextHash,
      );

      expect(entry.value, equals(value));
      expect(entry.contextHash, equals(contextHash));
    });
  });

>>>>>>> 5d0cb788
  group('ClientMetrics Tests', () {
    test('calculates average response time', () {
      final metrics =
          ClientMetrics()
            ..responseTimes.addAll([
              Duration(milliseconds: 100),
              Duration(milliseconds: 200),
              Duration(milliseconds: 300),
            ]);

      expect(metrics.averageResponseTime, equals(Duration(milliseconds: 200)));
    });

    test('handles empty response times', () {
      final metrics = ClientMetrics();
      expect(metrics.averageResponseTime, equals(Duration.zero));
    });

    test('tracks error counts', () {
      final metrics = ClientMetrics();
      metrics.errorCounts['TestError'] = 1;
      metrics.errorCounts['TestError'] = 2;

      expect(metrics.errorCounts['TestError'], equals(2));
    });

    test('converts to JSON correctly', () {
      final metrics =
          ClientMetrics()
            ..flagEvaluations = 10
<<<<<<< HEAD
=======
            ..cacheHits = 5
            ..cacheMisses = 5
>>>>>>> 5d0cb788
            ..responseTimes.add(Duration(milliseconds: 100))
            ..errorCounts['TestError'] = 1;

      final json = metrics.toJson();

      expect(json['flagEvaluations'], equals(10));
      expect(json['averageResponseTime'], equals(100));
      expect(json['errorCounts']['TestError'], equals(1));
    });
  });

  group('FeatureClient Tests', () {
    late FeatureClient client;
    late MockProvider provider;
    late HookManager hookManager;
    late EvaluationContext context;

    setUp(() {
      provider = MockProvider({'test-flag': true, 'string-flag': 'hello'});
      hookManager = HookManager();
      context = EvaluationContext(attributes: {});

      client = FeatureClient(
        metadata: ClientMetadata(name: 'test-client'),
        hookManager: hookManager,
        defaultContext: context,
        provider: provider,
      );
    });

    test('evaluates boolean flag successfully', () async {
      final result = await client.getBooleanFlag('test-flag');
      expect(result, isTrue);
    });

    test('returns default for missing flag', () async {
      final result = await client.getBooleanFlag(
        'missing-flag',
        defaultValue: false,
      );
      expect(result, isFalse);
    });

    test('handles type mismatch gracefully', () async {
      final result = await client.getBooleanFlag(
        'string-flag',
        defaultValue: false,
      );
      expect(result, isFalse); // default value returned
    });

    test('tracks metrics correctly', () async {
      await client.getBooleanFlag('test-flag');
      await client.getBooleanFlag('missing-flag');

      final metrics = client.getMetrics();
      expect(metrics.flagEvaluations, equals(2));
      expect(metrics.errorCounts['FLAG_NOT_FOUND'], equals(1));
    });

<<<<<<< HEAD
=======
    test('caches flag evaluations', () async {
      // First call should miss cache
      await client.getBooleanFlag('test-flag');
      final metrics1 = client.getMetrics();
      expect(metrics1.cacheMisses, equals(1));
      expect(metrics1.cacheHits, equals(0));

      // Second call should hit cache
      await client.getBooleanFlag('test-flag');
      final metrics2 = client.getMetrics();
      expect(metrics2.cacheHits, equals(1));
    });

    test('clears cache correctly', () async {
      await client.getBooleanFlag('test-flag');
      client.clearCache();

      // Should miss cache again after clearing
      await client.getBooleanFlag('test-flag');
      final metrics = client.getMetrics();
      expect(metrics.cacheMisses, equals(2));
    });

>>>>>>> 5d0cb788
    test('evaluates string flags', () async {
      final result = await client.getStringFlag('string-flag');
      expect(result, equals('hello'));
    });

    test('provider metadata is accessible through client', () {
<<<<<<< HEAD
      expect(client.provider.metadata.name, equals('MockProvider'));
=======
      // Access provider through a public getter instead of private field
      expect(provider.metadata.name, equals('MockProvider'));
>>>>>>> 5d0cb788
    });
  });
}<|MERGE_RESOLUTION|>--- conflicted
+++ resolved
@@ -156,37 +156,6 @@
     });
   });
 
-<<<<<<< HEAD
-=======
-  group('CacheEntry Tests', () {
-    test('correctly identifies expired entries', () async {
-      final entry = CacheEntry<bool>(
-        value: true,
-        ttl: Duration(milliseconds: 1),
-        contextHash: 'test-hash',
-      );
-
-      // Wait for expiration
-      await Future.delayed(Duration(milliseconds: 10));
-      expect(entry.isExpired, isTrue);
-    });
-
-    test('maintains value and context hash', () {
-      const contextHash = 'test-hash';
-      const value = true;
-
-      final entry = CacheEntry<bool>(
-        value: value,
-        ttl: Duration(minutes: 5),
-        contextHash: contextHash,
-      );
-
-      expect(entry.value, equals(value));
-      expect(entry.contextHash, equals(contextHash));
-    });
-  });
-
->>>>>>> 5d0cb788
   group('ClientMetrics Tests', () {
     test('calculates average response time', () {
       final metrics =
@@ -217,11 +186,8 @@
       final metrics =
           ClientMetrics()
             ..flagEvaluations = 10
-<<<<<<< HEAD
-=======
-            ..cacheHits = 5
-            ..cacheMisses = 5
->>>>>>> 5d0cb788
+
+
             ..responseTimes.add(Duration(milliseconds: 100))
             ..errorCounts['TestError'] = 1;
 
@@ -282,44 +248,16 @@
       expect(metrics.errorCounts['FLAG_NOT_FOUND'], equals(1));
     });
 
-<<<<<<< HEAD
-=======
-    test('caches flag evaluations', () async {
-      // First call should miss cache
-      await client.getBooleanFlag('test-flag');
-      final metrics1 = client.getMetrics();
-      expect(metrics1.cacheMisses, equals(1));
-      expect(metrics1.cacheHits, equals(0));
-
-      // Second call should hit cache
-      await client.getBooleanFlag('test-flag');
-      final metrics2 = client.getMetrics();
-      expect(metrics2.cacheHits, equals(1));
-    });
-
-    test('clears cache correctly', () async {
-      await client.getBooleanFlag('test-flag');
-      client.clearCache();
-
-      // Should miss cache again after clearing
-      await client.getBooleanFlag('test-flag');
-      final metrics = client.getMetrics();
-      expect(metrics.cacheMisses, equals(2));
-    });
-
->>>>>>> 5d0cb788
+
+
     test('evaluates string flags', () async {
       final result = await client.getStringFlag('string-flag');
       expect(result, equals('hello'));
     });
 
     test('provider metadata is accessible through client', () {
-<<<<<<< HEAD
       expect(client.provider.metadata.name, equals('MockProvider'));
-=======
-      // Access provider through a public getter instead of private field
-      expect(provider.metadata.name, equals('MockProvider'));
->>>>>>> 5d0cb788
+
     });
   });
 }