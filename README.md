--- conflicted
+++ resolved
@@ -120,7 +120,6 @@
 
 ## 🌟 Features
 
-<<<<<<< HEAD
 | Status | Features                                                            | Description                                                                                                                                                  |
 | ------ | ------------------------------------------------------------------- | ------------------------------------------------------------------------------------------------------------------------------------------------------------ |
 | ✅     | [Providers](#providers)                                             | Integrate with a commercial, open source, or in-house feature management tool.                                                                               |
@@ -132,19 +131,6 @@
 | ✅     | [Shutdown](#shutdown)                                               | Gracefully clean up a provider during application shutdown.                                                                                                  |
 | ✅     | [Transaction Context Propagation](#transaction-context-propagation) | Set a specific [evaluation context](https://openfeature.dev/docs/reference/concepts/evaluation-context) for a transaction (e.g. an HTTP request or a thread) |
 | ✅     | [Extending](#extending)                                             | Extend OpenFeature with custom providers and hooks.                                                                                                          |
-=======
-| Status | Features                        | Description                                                                                                                       |
-| ------ |---------------------------------| --------------------------------------------------------------------------------------------------------------------------------- |
-| ✅      | [Providers](#providers)         | Integrate with a commercial, open source, or in-house feature management tool.                                                    |
-| ✅      | [Targeting](#targeting)         | Contextually-aware flag evaluation using [evaluation context](https://openfeature.dev/docs/reference/concepts/evaluation-context). |
-| ✅      | [Hooks](#hooks)                 | Add functionality to various stages of the flag evaluation life-cycle.                                                            |
-| ✅      | [Logging](#logging)             | Integrate with popular logging packages.                                                                                          |
-| ✅      | [Domains](#domains)             | Logically bind clients with providers.|
-| ✅      | [Eventing](#eventing)           | React to state changes in the provider or flag management system.                                                                 |
-| ✅      | [Shutdown](#shutdown)           | Gracefully clean up a provider during application shutdown.                                                                       |
-| ✅      | [Transaction Context Propagation](#transaction-context-propagation) | Set a specific [evaluation context](https://openfeature.dev/docs/reference/concepts/evaluation-context) for a transaction (e.g. an HTTP request or a thread) |
-| ✅      | [Extending](#extending)         | Extend OpenFeature with custom providers and hooks.                                                                               |
->>>>>>> e8f1e9ea
 
 <sub>Implemented: ✅ | In-progress: ⚠️ | Not implemented yet: ❌</sub>
 
