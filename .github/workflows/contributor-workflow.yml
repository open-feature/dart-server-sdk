# This workflow analyzes the Dart Server SDK and an example project

name: Contributor Workflow

on:
  workflow_call: # Makes the workflow reusable
    inputs:
      branch_name:
        required: true
        type: string
      event_name:
        required: true
        type: string

jobs:
  analyze-core:
    name: Analyze Core Dart Server SDK
    runs-on: ubuntu-latest

    steps:
      - name: Checkout Code
        uses: actions/checkout@v4

      - name: Setup Dart
        uses: dart-lang/setup-dart@v1
        # with:
        #   sdk: stable   # (optional; stable is the default)

      # Find the Dart package root (directory that has pubspec.yaml).
      - name: Locate package root
        id: pkg
        shell: bash
        run: |
          set -euo pipefail
          # Prefer repo root if it has a pubspec.yaml, otherwise take the first match.
          if [[ -f "pubspec.yaml" ]]; then
            echo "dir=." >> "$GITHUB_OUTPUT"
          else
            PKG_DIR=$(git ls-files | grep -E '(^|/)(pubspec\.yaml)$' | head -n 1 | xargs -r dirname)
            if [[ -z "${PKG_DIR:-}" ]]; then
              echo "No pubspec.yaml found in repository." >&2
              exit 1
            fi
            echo "dir=$PKG_DIR" >> "$GITHUB_OUTPUT"
          fi
          echo "Using package dir: $(cat $GITHUB_OUTPUT)"

      - name: Install Dependencies
        working-directory: ${{ steps.pkg.outputs.dir }}
        run: |
          echo "Installing dependencies for core SDK..."
<<<<<<< HEAD
          dart pub get
=======
          if ! dart pub get; then
            echo "❌ Failed to install dependencies for the core SDK. Exiting..."
            exit 1
          fi
>>>>>>> 0b7f264d

      - name: Check for Outdated Dependencies
        working-directory: ${{ steps.pkg.outputs.dir }}
        run: |
          echo "Checking for outdated dependencies..."
          dart pub outdated || true

      - name: Run Static Analysis (capture & show)
        id: analyze
        working-directory: ${{ steps.pkg.outputs.dir }}
        shell: bash
        run: |
          set -o pipefail
          echo "Running static analysis for core SDK..."
<<<<<<< HEAD
          # Write both stdout and stderr to files while also echoing to the log.
          # Keep stdout and stderr separate so we can categorize later.
          # stdout -> analysis_report.txt, stderr -> error_log.txt
          { dart analyze lib/ | tee analysis_report.txt; } 2> >(tee error_log.txt >&2)
          STATUS=${PIPESTATUS[0]}
          if [[ $STATUS -ne 0 ]]; then
            echo "❌ Static analysis failed. See error_log.txt below:"
            sed -n '1,200p' error_log.txt || true
=======
          if ! dart analyze lib/ > analysis_report.txt 2> error_log.txt; then
            echo "❌ Static analysis failed with errors. See details below:"
            cat error_log.txt
            exit 1
>>>>>>> 0b7f264d
          else
            echo "✅ Static analysis completed successfully. No critical errors found."
          fi
          echo "status=$STATUS" >> "$GITHUB_OUTPUT"
          exit $STATUS || true  # Don’t fail the step here; allow categorization + artifacts.

      - name: Categorize and Count Analysis Results
        if: always()
        working-directory: ${{ steps.pkg.outputs.dir }}
        shell: bash
        run: |
          echo "Categorizing analysis results..."
<<<<<<< HEAD
          touch analysis_report.txt error_log.txt
          # Create categorized files (empty if none)
          grep -i "info"    analysis_report.txt > info_report.txt    || true
          grep -i "warning" analysis_report.txt > warning_report.txt || true
          grep -i "error"   analysis_report.txt > error_report.txt   || true
=======
          
          grep -i "info" analysis_report.txt > info_report.txt || echo "No informational messages found."
          grep -i "warning" analysis_report.txt > warning_report.txt || echo "No warnings found."
          grep -i "error" analysis_report.txt > error_report.txt || echo "No errors found."
>>>>>>> 0b7f264d

          INFO_COUNT=$(wc -l < info_report.txt || echo 0)
          WARNING_COUNT=$(wc -l < warning_report.txt || echo 0)
          ERROR_COUNT=$(wc -l < error_report.txt || echo 0)

          echo ""
          echo "Summary of analysis results:"
          echo "Informational messages: $INFO_COUNT"
          echo "Warnings: $WARNING_COUNT"
          echo "Errors: $ERROR_COUNT"
          echo ""

          if [[ $WARNING_COUNT -gt 0 ]]; then
            echo "Warnings (first 200 lines):"
            sed -n '1,200p' warning_report.txt
          fi

          if [[ $ERROR_COUNT -gt 0 ]]; then
            echo ""
            echo "Errors (first 200 lines):"
            sed -n '1,200p' error_report.txt
          fi

      - name: Identify Specific Commits for Issues
        if: always()
        working-directory: ${{ steps.pkg.outputs.dir }}
        shell: bash
        run: |
<<<<<<< HEAD
          echo "Identifying specific commits for files mentioned by analyzer..."
          # Extract file paths from analyzer output, then show last touching commit.
          awk -F: '{print $1}' analysis_report.txt \
            | grep -E '\.dart$' \
            | sort -u \
            | while read -r file; do
                if [[ -n "$file" && -f "$file" ]]; then
                  git_log=$(git -C "$GITHUB_WORKSPACE" log -n 1 --pretty=format:"%h by %an <%ae>" -- "$file" || true)
                  echo "File: $file"
                  echo "Last change: ${git_log:-unknown}"
                  echo ""
                fi
              done
=======
          echo "Identifying specific commits for issues in the core SDK..."
          
          while IFS= read -r line; do
            file=$(echo $line | awk -F ':' '{print $1}')
            if [[ -n "$file" ]]; then
              git_log=$(git log -n 1 --pretty=format:"%h by %an <%ae>" -- "$file")
              echo "File: $file"
              echo "Issue: $line"
              echo "Commit: $git_log"
            else
              echo "No file information could be extracted for: $line"
            fi
          done < analysis_report.txt
>>>>>>> 0b7f264d

      - name: Upload Analysis Artifacts
        if: always()
        uses: actions/upload-artifact@v4
        with:
          name: core-sdk-analysis
          path: |
<<<<<<< HEAD
            ${{ steps.pkg.outputs.dir }}/analysis_report.txt
            ${{ steps.pkg.outputs.dir }}/error_log.txt
            ${{ steps.pkg.outputs.dir }}/info_report.txt
            ${{ steps.pkg.outputs.dir }}/warning_report.txt
            ${{ steps.pkg.outputs.dir }}/error_report.txt
          retention-days: 7

      # Fail the job if the analyzer actually failed.
      - name: Fail if analyzer failed
        if: ${{ steps.analyze.outputs.status != '0' }}
        run: |
          echo "❌ Failing job because the analyzer returned a non-zero exit code."
          exit 1

=======
            dart-server-sdk-openfeature/analysis_report.txt
            dart-server-sdk-openfeature/error_log.txt
            dart-server-sdk-openfeature/info_report.txt
            dart-server-sdk-openfeature/warning_report.txt
            dart-server-sdk-openfeature/error_report.txt
          retention-days: 7
>>>>>>> 0b7f264d
<|MERGE_RESOLUTION|>--- conflicted
+++ resolved
@@ -1,199 +1,153 @@
-# This workflow analyzes the Dart Server SDK and an example project
-
-name: Contributor Workflow
-
-on:
-  workflow_call: # Makes the workflow reusable
-    inputs:
-      branch_name:
-        required: true
-        type: string
-      event_name:
-        required: true
-        type: string
-
-jobs:
-  analyze-core:
-    name: Analyze Core Dart Server SDK
-    runs-on: ubuntu-latest
-
-    steps:
-      - name: Checkout Code
-        uses: actions/checkout@v4
-
-      - name: Setup Dart
-        uses: dart-lang/setup-dart@v1
-        # with:
-        #   sdk: stable   # (optional; stable is the default)
-
-      # Find the Dart package root (directory that has pubspec.yaml).
-      - name: Locate package root
-        id: pkg
-        shell: bash
-        run: |
-          set -euo pipefail
-          # Prefer repo root if it has a pubspec.yaml, otherwise take the first match.
-          if [[ -f "pubspec.yaml" ]]; then
-            echo "dir=." >> "$GITHUB_OUTPUT"
-          else
-            PKG_DIR=$(git ls-files | grep -E '(^|/)(pubspec\.yaml)$' | head -n 1 | xargs -r dirname)
-            if [[ -z "${PKG_DIR:-}" ]]; then
-              echo "No pubspec.yaml found in repository." >&2
-              exit 1
-            fi
-            echo "dir=$PKG_DIR" >> "$GITHUB_OUTPUT"
-          fi
-          echo "Using package dir: $(cat $GITHUB_OUTPUT)"
-
-      - name: Install Dependencies
-        working-directory: ${{ steps.pkg.outputs.dir }}
-        run: |
-          echo "Installing dependencies for core SDK..."
-<<<<<<< HEAD
-          dart pub get
-=======
-          if ! dart pub get; then
-            echo "❌ Failed to install dependencies for the core SDK. Exiting..."
-            exit 1
-          fi
->>>>>>> 0b7f264d
-
-      - name: Check for Outdated Dependencies
-        working-directory: ${{ steps.pkg.outputs.dir }}
-        run: |
-          echo "Checking for outdated dependencies..."
-          dart pub outdated || true
-
-      - name: Run Static Analysis (capture & show)
-        id: analyze
-        working-directory: ${{ steps.pkg.outputs.dir }}
-        shell: bash
-        run: |
-          set -o pipefail
-          echo "Running static analysis for core SDK..."
-<<<<<<< HEAD
-          # Write both stdout and stderr to files while also echoing to the log.
-          # Keep stdout and stderr separate so we can categorize later.
-          # stdout -> analysis_report.txt, stderr -> error_log.txt
-          { dart analyze lib/ | tee analysis_report.txt; } 2> >(tee error_log.txt >&2)
-          STATUS=${PIPESTATUS[0]}
-          if [[ $STATUS -ne 0 ]]; then
-            echo "❌ Static analysis failed. See error_log.txt below:"
-            sed -n '1,200p' error_log.txt || true
-=======
-          if ! dart analyze lib/ > analysis_report.txt 2> error_log.txt; then
-            echo "❌ Static analysis failed with errors. See details below:"
-            cat error_log.txt
-            exit 1
->>>>>>> 0b7f264d
-          else
-            echo "✅ Static analysis completed successfully. No critical errors found."
-          fi
-          echo "status=$STATUS" >> "$GITHUB_OUTPUT"
-          exit $STATUS || true  # Don’t fail the step here; allow categorization + artifacts.
-
-      - name: Categorize and Count Analysis Results
-        if: always()
-        working-directory: ${{ steps.pkg.outputs.dir }}
-        shell: bash
-        run: |
-          echo "Categorizing analysis results..."
-<<<<<<< HEAD
-          touch analysis_report.txt error_log.txt
-          # Create categorized files (empty if none)
-          grep -i "info"    analysis_report.txt > info_report.txt    || true
-          grep -i "warning" analysis_report.txt > warning_report.txt || true
-          grep -i "error"   analysis_report.txt > error_report.txt   || true
-=======
-          
-          grep -i "info" analysis_report.txt > info_report.txt || echo "No informational messages found."
-          grep -i "warning" analysis_report.txt > warning_report.txt || echo "No warnings found."
-          grep -i "error" analysis_report.txt > error_report.txt || echo "No errors found."
->>>>>>> 0b7f264d
-
-          INFO_COUNT=$(wc -l < info_report.txt || echo 0)
-          WARNING_COUNT=$(wc -l < warning_report.txt || echo 0)
-          ERROR_COUNT=$(wc -l < error_report.txt || echo 0)
-
-          echo ""
-          echo "Summary of analysis results:"
-          echo "Informational messages: $INFO_COUNT"
-          echo "Warnings: $WARNING_COUNT"
-          echo "Errors: $ERROR_COUNT"
-          echo ""
-
-          if [[ $WARNING_COUNT -gt 0 ]]; then
-            echo "Warnings (first 200 lines):"
-            sed -n '1,200p' warning_report.txt
-          fi
-
-          if [[ $ERROR_COUNT -gt 0 ]]; then
-            echo ""
-            echo "Errors (first 200 lines):"
-            sed -n '1,200p' error_report.txt
-          fi
-
-      - name: Identify Specific Commits for Issues
-        if: always()
-        working-directory: ${{ steps.pkg.outputs.dir }}
-        shell: bash
-        run: |
-<<<<<<< HEAD
-          echo "Identifying specific commits for files mentioned by analyzer..."
-          # Extract file paths from analyzer output, then show last touching commit.
-          awk -F: '{print $1}' analysis_report.txt \
-            | grep -E '\.dart$' \
-            | sort -u \
-            | while read -r file; do
-                if [[ -n "$file" && -f "$file" ]]; then
-                  git_log=$(git -C "$GITHUB_WORKSPACE" log -n 1 --pretty=format:"%h by %an <%ae>" -- "$file" || true)
-                  echo "File: $file"
-                  echo "Last change: ${git_log:-unknown}"
-                  echo ""
-                fi
-              done
-=======
-          echo "Identifying specific commits for issues in the core SDK..."
-          
-          while IFS= read -r line; do
-            file=$(echo $line | awk -F ':' '{print $1}')
-            if [[ -n "$file" ]]; then
-              git_log=$(git log -n 1 --pretty=format:"%h by %an <%ae>" -- "$file")
-              echo "File: $file"
-              echo "Issue: $line"
-              echo "Commit: $git_log"
-            else
-              echo "No file information could be extracted for: $line"
-            fi
-          done < analysis_report.txt
->>>>>>> 0b7f264d
-
-      - name: Upload Analysis Artifacts
-        if: always()
-        uses: actions/upload-artifact@v4
-        with:
-          name: core-sdk-analysis
-          path: |
-<<<<<<< HEAD
-            ${{ steps.pkg.outputs.dir }}/analysis_report.txt
-            ${{ steps.pkg.outputs.dir }}/error_log.txt
-            ${{ steps.pkg.outputs.dir }}/info_report.txt
-            ${{ steps.pkg.outputs.dir }}/warning_report.txt
-            ${{ steps.pkg.outputs.dir }}/error_report.txt
-          retention-days: 7
-
-      # Fail the job if the analyzer actually failed.
-      - name: Fail if analyzer failed
-        if: ${{ steps.analyze.outputs.status != '0' }}
-        run: |
-          echo "❌ Failing job because the analyzer returned a non-zero exit code."
-          exit 1
-
-=======
-            dart-server-sdk-openfeature/analysis_report.txt
-            dart-server-sdk-openfeature/error_log.txt
-            dart-server-sdk-openfeature/info_report.txt
-            dart-server-sdk-openfeature/warning_report.txt
-            dart-server-sdk-openfeature/error_report.txt
-          retention-days: 7
->>>>>>> 0b7f264d
+# This workflow analyzes the Dart Server SDK and an example project
+
+name: Contributor Workflow
+
+on:
+  workflow_call: # Makes the workflow reusable
+    inputs:
+      branch_name:
+        required: true
+        type: string
+      event_name:
+        required: true
+        type: string
+
+jobs:
+  analyze-core:
+    name: Analyze Core Dart Server SDK
+    runs-on: ubuntu-latest
+
+    steps:
+      - name: Checkout Code
+        uses: actions/checkout@v4
+
+      - name: Setup Dart
+        uses: dart-lang/setup-dart@v1
+        # with:
+        #   sdk: stable   # (optional; stable is the default)
+
+      # Find the Dart package root (directory that has pubspec.yaml).
+      - name: Locate package root
+        id: pkg
+        shell: bash
+        run: |
+          set -euo pipefail
+          # Prefer repo root if it has a pubspec.yaml, otherwise take the first match.
+          if [[ -f "pubspec.yaml" ]]; then
+            echo "dir=." >> "$GITHUB_OUTPUT"
+          else
+            PKG_DIR=$(git ls-files | grep -E '(^|/)(pubspec\.yaml)$' | head -n 1 | xargs -r dirname)
+            if [[ -z "${PKG_DIR:-}" ]]; then
+              echo "No pubspec.yaml found in repository." >&2
+              exit 1
+            fi
+            echo "dir=$PKG_DIR" >> "$GITHUB_OUTPUT"
+          fi
+          echo "Using package dir: $(cat $GITHUB_OUTPUT)"
+
+      - name: Install Dependencies
+        working-directory: ${{ steps.pkg.outputs.dir }}
+        run: |
+          echo "Installing dependencies for core SDK..."
+          dart pub get
+
+
+      - name: Check for Outdated Dependencies
+        working-directory: ${{ steps.pkg.outputs.dir }}
+        run: |
+          echo "Checking for outdated dependencies..."
+          dart pub outdated || true
+
+      - name: Run Static Analysis (capture & show)
+        id: analyze
+        working-directory: ${{ steps.pkg.outputs.dir }}
+        shell: bash
+        run: |
+          set -o pipefail
+          echo "Running static analysis for core SDK..."
+          # Write both stdout and stderr to files while also echoing to the log.
+          # Keep stdout and stderr separate so we can categorize later.
+          # stdout -> analysis_report.txt, stderr -> error_log.txt
+          { dart analyze lib/ | tee analysis_report.txt; } 2> >(tee error_log.txt >&2)
+          STATUS=${PIPESTATUS[0]}
+          if [[ $STATUS -ne 0 ]]; then
+            echo "❌ Static analysis failed. See error_log.txt below:"
+            sed -n '1,200p' error_log.txt || true
+          else
+            echo "✅ Static analysis completed successfully. No critical errors found."
+          fi
+          echo "status=$STATUS" >> "$GITHUB_OUTPUT"
+          exit $STATUS || true  # Don’t fail the step here; allow categorization + artifacts.
+
+      - name: Categorize and Count Analysis Results
+        if: always()
+        working-directory: ${{ steps.pkg.outputs.dir }}
+        shell: bash
+        run: |
+          echo "Categorizing analysis results..."
+          touch analysis_report.txt error_log.txt
+          # Create categorized files (empty if none)
+          grep -i "info"    analysis_report.txt > info_report.txt    || true
+          grep -i "warning" analysis_report.txt > warning_report.txt || true
+          grep -i "error"   analysis_report.txt > error_report.txt   || true
+
+          INFO_COUNT=$(wc -l < info_report.txt || echo 0)
+          WARNING_COUNT=$(wc -l < warning_report.txt || echo 0)
+          ERROR_COUNT=$(wc -l < error_report.txt || echo 0)
+
+          echo ""
+          echo "Summary of analysis results:"
+          echo "Informational messages: $INFO_COUNT"
+          echo "Warnings: $WARNING_COUNT"
+          echo "Errors: $ERROR_COUNT"
+          echo ""
+
+          if [[ $WARNING_COUNT -gt 0 ]]; then
+            echo "Warnings (first 200 lines):"
+            sed -n '1,200p' warning_report.txt
+          fi
+
+          if [[ $ERROR_COUNT -gt 0 ]]; then
+            echo ""
+            echo "Errors (first 200 lines):"
+            sed -n '1,200p' error_report.txt
+          fi
+
+      - name: Identify Specific Commits for Issues
+        if: always()
+        working-directory: ${{ steps.pkg.outputs.dir }}
+        shell: bash
+        run: |
+          echo "Identifying specific commits for files mentioned by analyzer..."
+          # Extract file paths from analyzer output, then show last touching commit.
+          awk -F: '{print $1}' analysis_report.txt \
+            | grep -E '\.dart$' \
+            | sort -u \
+            | while read -r file; do
+                if [[ -n "$file" && -f "$file" ]]; then
+                  git_log=$(git -C "$GITHUB_WORKSPACE" log -n 1 --pretty=format:"%h by %an <%ae>" -- "$file" || true)
+                  echo "File: $file"
+                  echo "Last change: ${git_log:-unknown}"
+                  echo ""
+                fi
+              done
+
+      - name: Upload Analysis Artifacts
+        if: always()
+        uses: actions/upload-artifact@v4
+        with:
+          name: core-sdk-analysis
+          path: |
+            ${{ steps.pkg.outputs.dir }}/analysis_report.txt
+            ${{ steps.pkg.outputs.dir }}/error_log.txt
+            ${{ steps.pkg.outputs.dir }}/info_report.txt
+            ${{ steps.pkg.outputs.dir }}/warning_report.txt
+            ${{ steps.pkg.outputs.dir }}/error_report.txt
+          retention-days: 7
+
+      # Fail the job if the analyzer actually failed.
+      - name: Fail if analyzer failed
+        if: ${{ steps.analyze.outputs.status != '0' }}
+        run: |
+          echo "❌ Failing job because the analyzer returned a non-zero exit code."
+          exit 1