# This parent pipeline only runs and routes to the correct child workflow after validation checks.

name: Parent Pipeline

on:
  push:
    branches-ignore:
      - test

  pull_request_target:
    types:
      - opened
      - edited
      - synchronize

jobs:
  determine-workflow:
    name: Determine Workflow Context
    runs-on: ubuntu-latest
    outputs:
      branch_name: ${{ steps.determine.outputs.branch_name }}
      event_name: ${{ steps.determine.outputs.event_name }}
    steps:
      - id: determine
        name: Extract Branch and Event
        run: |
          echo "Extracting branch and event context..."
          echo "Branch Name: ${{ github.ref_name }}"
          echo "Event Name: ${{ github.event_name }}"
          echo "branch_name=${{ github.ref_name }}" >> $GITHUB_OUTPUT
          echo "event_name=${{ github.event_name }}" >> $GITHUB_OUTPUT
  trigger-validation:
    name: Trigger Validation Workflow
    needs: determine-workflow
    uses: ./.github/workflows/validation-workflow.yml
    with:
      branch_name: ${{ needs.determine-workflow.outputs.branch_name }}
      event_name: ${{ needs.determine-workflow.outputs.event_name }}

<<<<<<< HEAD
  #commented out for now, as we are not running coverage on this repo(for testing).

  # trigger-coverage:
  #   name: Trigger Coverage Workflow
  #   needs: determine-workflow
  #   uses: ./.github/workflows/coverage-workflow.yml
  #   with:
  #     branch_name: ${{ needs.determine-workflow.outputs.branch_name }}
  #     event_name: ${{ needs.determine-workflow.outputs.event_name }}

=======

  #commented out for now, as we are not running coverage on this repo(for testing).

  # trigger-coverage:
  #   name: Trigger Coverage Workflow
  #   needs: determine-workflow
  #   uses: ./.github/workflows/coverage-workflow.yml
  #   with:
  #     branch_name: ${{ needs.determine-workflow.outputs.branch_name }}
  #     event_name: ${{ needs.determine-workflow.outputs.event_name }}

>>>>>>> b1e80a0f
  contributor-workflow:
    name: Trigger Contributor Workflow
    needs: determine-workflow
    uses: ./.github/workflows/contributor-workflow.yml
    with:
      branch_name: ${{ needs.determine-workflow.outputs.branch_name }}

<<<<<<< HEAD
      event_name: ${{ needs.determine-workflow.outputs.event_name }}

=======
      event_name: ${{ needs.determine-workflow.outputs.event_name }}


>>>>>>> b1e80a0f
<|MERGE_RESOLUTION|>--- conflicted
+++ resolved
@@ -1,78 +1,60 @@
-# This parent pipeline only runs and routes to the correct child workflow after validation checks.
-
-name: Parent Pipeline
-
-on:
-  push:
-    branches-ignore:
-      - test
-
-  pull_request_target:
-    types:
-      - opened
-      - edited
-      - synchronize
-
-jobs:
-  determine-workflow:
-    name: Determine Workflow Context
-    runs-on: ubuntu-latest
-    outputs:
-      branch_name: ${{ steps.determine.outputs.branch_name }}
-      event_name: ${{ steps.determine.outputs.event_name }}
-    steps:
-      - id: determine
-        name: Extract Branch and Event
-        run: |
-          echo "Extracting branch and event context..."
-          echo "Branch Name: ${{ github.ref_name }}"
-          echo "Event Name: ${{ github.event_name }}"
-          echo "branch_name=${{ github.ref_name }}" >> $GITHUB_OUTPUT
-          echo "event_name=${{ github.event_name }}" >> $GITHUB_OUTPUT
-  trigger-validation:
-    name: Trigger Validation Workflow
-    needs: determine-workflow
-    uses: ./.github/workflows/validation-workflow.yml
-    with:
-      branch_name: ${{ needs.determine-workflow.outputs.branch_name }}
-      event_name: ${{ needs.determine-workflow.outputs.event_name }}
-
-<<<<<<< HEAD
-  #commented out for now, as we are not running coverage on this repo(for testing).
-
-  # trigger-coverage:
-  #   name: Trigger Coverage Workflow
-  #   needs: determine-workflow
-  #   uses: ./.github/workflows/coverage-workflow.yml
-  #   with:
-  #     branch_name: ${{ needs.determine-workflow.outputs.branch_name }}
-  #     event_name: ${{ needs.determine-workflow.outputs.event_name }}
-
-=======
-
-  #commented out for now, as we are not running coverage on this repo(for testing).
-
-  # trigger-coverage:
-  #   name: Trigger Coverage Workflow
-  #   needs: determine-workflow
-  #   uses: ./.github/workflows/coverage-workflow.yml
-  #   with:
-  #     branch_name: ${{ needs.determine-workflow.outputs.branch_name }}
-  #     event_name: ${{ needs.determine-workflow.outputs.event_name }}
-
->>>>>>> b1e80a0f
-  contributor-workflow:
-    name: Trigger Contributor Workflow
-    needs: determine-workflow
-    uses: ./.github/workflows/contributor-workflow.yml
-    with:
-      branch_name: ${{ needs.determine-workflow.outputs.branch_name }}
-
-<<<<<<< HEAD
-      event_name: ${{ needs.determine-workflow.outputs.event_name }}
-
-=======
-      event_name: ${{ needs.determine-workflow.outputs.event_name }}
-
-
->>>>>>> b1e80a0f
+# This parent pipeline only runs and routes to the correct child workflow after validation checks.
+
+name: Parent Pipeline
+
+on:
+  push:
+    branches-ignore:
+      - test
+
+  pull_request_target:
+    types:
+      - opened
+      - edited
+      - synchronize
+
+jobs:
+  determine-workflow:
+    name: Determine Workflow Context
+    runs-on: ubuntu-latest
+    outputs:
+      branch_name: ${{ steps.determine.outputs.branch_name }}
+      event_name: ${{ steps.determine.outputs.event_name }}
+    steps:
+      - id: determine
+        name: Extract Branch and Event
+        run: |
+          echo "Extracting branch and event context..."
+          echo "Branch Name: ${{ github.ref_name }}"
+          echo "Event Name: ${{ github.event_name }}"
+          echo "branch_name=${{ github.ref_name }}" >> $GITHUB_OUTPUT
+          echo "event_name=${{ github.event_name }}" >> $GITHUB_OUTPUT
+  trigger-validation:
+    name: Trigger Validation Workflow
+    needs: determine-workflow
+    uses: ./.github/workflows/validation-workflow.yml
+    with:
+      branch_name: ${{ needs.determine-workflow.outputs.branch_name }}
+      event_name: ${{ needs.determine-workflow.outputs.event_name }}
+
+
+  #commented out for now, as we are not running coverage on this repo(for testing).
+
+  # trigger-coverage:
+  #   name: Trigger Coverage Workflow
+  #   needs: determine-workflow
+  #   uses: ./.github/workflows/coverage-workflow.yml
+  #   with:
+  #     branch_name: ${{ needs.determine-workflow.outputs.branch_name }}
+  #     event_name: ${{ needs.determine-workflow.outputs.event_name }}
+
+
+  contributor-workflow:
+    name: Trigger Contributor Workflow
+    needs: determine-workflow
+    uses: ./.github/workflows/contributor-workflow.yml
+    with:
+      branch_name: ${{ needs.determine-workflow.outputs.branch_name }}
+
+      event_name: ${{ needs.determine-workflow.outputs.event_name }}
+