--- conflicted
+++ resolved
@@ -369,12 +369,7 @@
       "languageVersion": "3.6"
     }
   ],
-<<<<<<< HEAD
   "generated": "2024-12-14T22:21:39.252392Z",
-=======
-
-  "generated": "2024-12-11T11:36:38.971389Z",
->>>>>>> 0ac17bdb
   "generator": "pub",
   "generatorVersion": "3.5.4",
   "pubCache": "file:///C:/Users/HP/AppData/Local/Pub/Cache"
