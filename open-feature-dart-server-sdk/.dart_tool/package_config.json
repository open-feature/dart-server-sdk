--- conflicted
+++ resolved
@@ -3,12 +3,7 @@
   "packages": [
     {
       "name": "_fe_analyzer_shared",
-<<<<<<< HEAD
-      "rootUri": "file:///home/brian/.pub-cache/hosted/pub.dev/_fe_analyzer_shared-73.0.0",
-      "rootUri": "file:///home/brian/.pub-cache/hosted/pub.dev/_fe_analyzer_shared-73.0.0",
-=======
       "rootUri": "file:///C:/Users/HP/AppData/Local/Pub/Cache/hosted/pub.dev/_fe_analyzer_shared-73.0.0",
->>>>>>> a5ca49cd
       "packageUri": "lib/",
       "languageVersion": "3.3"
     },
