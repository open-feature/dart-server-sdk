--- conflicted
+++ resolved
@@ -1,623 +1,600 @@
-import 'dart:async';
-import 'package:logging/logging.dart';
-import 'domain_manager.dart';
-import 'feature_provider.dart';
-
-enum OpenFeatureEventType {
-  providerChanged,
-  flagEvaluated,
-  contextUpdated,
-  error,
-  shutdown,
-  domainUpdated,
-}
-
-class OpenFeatureEvent {
-  final OpenFeatureEventType type;
-  final String message;
-  final dynamic data;
-
-  OpenFeatureEvent(this.type, this.message, {this.data});
-}
-
-class OpenFeatureEvaluationContext {
-  final Map<String, dynamic> attributes;
-
-  OpenFeatureEvaluationContext(this.attributes);
-
-  OpenFeatureEvaluationContext merge(OpenFeatureEvaluationContext other) {
-    return OpenFeatureEvaluationContext({...attributes, ...other.attributes});
-  }
-}
-
-abstract class OpenFeatureHook {
-  void beforeEvaluation(String flagKey, Map<String, dynamic>? context);
-  void afterEvaluation(
-    String flagKey,
-    dynamic result,
-    Map<String, dynamic>? context,
-  );
-<<<<<<< HEAD
-}
-
-/// Default provider that's immediately ready - completely independent
-class _ImmediateReadyProvider implements FeatureProvider {
-  @override
-  String get name => 'InMemoryProvider';
-
-  @override
-  ProviderState get state => ProviderState.READY;
-
-  @override
-  ProviderConfig get config => const ProviderConfig();
-
-  @override
-  ProviderMetadata get metadata =>
-      const ProviderMetadata(name: 'InMemoryProvider');
-
-  @override
-  Future<void> initialize([Map<String, dynamic>? config]) async {}
-
-  @override
-  Future<void> connect() async {}
-
-  @override
-  Future<void> shutdown() async {}
-
-  @override
-  Future<FlagEvaluationResult<bool>> getBooleanFlag(
-    String flagKey,
-    bool defaultValue, {
-    Map<String, dynamic>? context,
-  }) async {
-    return FlagEvaluationResult.error(
-      flagKey,
-      defaultValue,
-      ErrorCode.FLAG_NOT_FOUND,
-      'Flag not found',
-      evaluatorId: name,
-    );
-  }
-
-  @override
-  Future<FlagEvaluationResult<String>> getStringFlag(
-    String flagKey,
-    String defaultValue, {
-    Map<String, dynamic>? context,
-  }) async {
-    return FlagEvaluationResult.error(
-      flagKey,
-      defaultValue,
-      ErrorCode.FLAG_NOT_FOUND,
-      'Flag not found',
-      evaluatorId: name,
-    );
-  }
-
-  @override
-  Future<FlagEvaluationResult<int>> getIntegerFlag(
-    String flagKey,
-    int defaultValue, {
-    Map<String, dynamic>? context,
-  }) async {
-    return FlagEvaluationResult.error(
-      flagKey,
-      defaultValue,
-      ErrorCode.FLAG_NOT_FOUND,
-      'Flag not found',
-      evaluatorId: name,
-    );
-  }
-
-  @override
-  Future<FlagEvaluationResult<double>> getDoubleFlag(
-    String flagKey,
-    double defaultValue, {
-    Map<String, dynamic>? context,
-  }) async {
-    return FlagEvaluationResult.error(
-      flagKey,
-      defaultValue,
-      ErrorCode.FLAG_NOT_FOUND,
-      'Flag not found',
-      evaluatorId: name,
-    );
-  }
-
-  @override
-  Future<FlagEvaluationResult<Map<String, dynamic>>> getObjectFlag(
-    String flagKey,
-    Map<String, dynamic> defaultValue, {
-    Map<String, dynamic>? context,
-  }) async {
-    return FlagEvaluationResult.error(
-      flagKey,
-      defaultValue,
-      ErrorCode.FLAG_NOT_FOUND,
-      'Flag not found',
-      evaluatorId: name,
-    );
-  }
-}
-
-/// Default provider that's immediately ready - completely independent
-class _ImmediateReadyProvider implements FeatureProvider {
-  @override
-  String get name => 'InMemoryProvider';
-
-  @override
-  ProviderState get state => ProviderState.READY;
-
-  @override
-  ProviderConfig get config => const ProviderConfig();
-
-  @override
-  ProviderMetadata get metadata =>
-      const ProviderMetadata(name: 'InMemoryProvider');
-
-  @override
-  Future<void> initialize([Map<String, dynamic>? config]) async {}
-
-  @override
-  Future<void> connect() async {}
-
-  @override
-  Future<void> shutdown() async {}
-
-  @override
-  Future<FlagEvaluationResult<bool>> getBooleanFlag(
-    String flagKey,
-    bool defaultValue, {
-    Map<String, dynamic>? context,
-  }) async {
-    return FlagEvaluationResult.error(
-      flagKey,
-      defaultValue,
-      ErrorCode.FLAG_NOT_FOUND,
-      'Flag not found',
-      evaluatorId: name,
-    );
-  }
-
-  @override
-  Future<FlagEvaluationResult<String>> getStringFlag(
-    String flagKey,
-    String defaultValue, {
-    Map<String, dynamic>? context,
-  }) async {
-    return FlagEvaluationResult.error(
-      flagKey,
-      defaultValue,
-      ErrorCode.FLAG_NOT_FOUND,
-      'Flag not found',
-      evaluatorId: name,
-    );
-  }
-
-  @override
-  Future<FlagEvaluationResult<int>> getIntegerFlag(
-    String flagKey,
-    int defaultValue, {
-    Map<String, dynamic>? context,
-  }) async {
-    return FlagEvaluationResult.error(
-      flagKey,
-      defaultValue,
-      ErrorCode.FLAG_NOT_FOUND,
-      'Flag not found',
-      evaluatorId: name,
-    );
-  }
-
-  @override
-  Future<FlagEvaluationResult<double>> getDoubleFlag(
-    String flagKey,
-    double defaultValue, {
-    Map<String, dynamic>? context,
-  }) async {
-    return FlagEvaluationResult.error(
-      flagKey,
-      defaultValue,
-      ErrorCode.FLAG_NOT_FOUND,
-      'Flag not found',
-      evaluatorId: name,
-    );
-  }
-
-  @override
-  Future<FlagEvaluationResult<Map<String, dynamic>>> getObjectFlag(
-    String flagKey,
-    Map<String, dynamic> defaultValue, {
-    Map<String, dynamic>? context,
-  }) async {
-    return FlagEvaluationResult.error(
-      flagKey,
-      defaultValue,
-      ErrorCode.FLAG_NOT_FOUND,
-      'Flag not found',
-      evaluatorId: name,
-    );
-  }
-=======
-
->>>>>>> b1e80a0f
-}
-
-/// Default provider that's immediately ready - completely independent
-class _ImmediateReadyProvider implements FeatureProvider {
-  @override
-  String get name => 'InMemoryProvider';
-
-  @override
-  ProviderState get state => ProviderState.READY;
-
-  @override
-  ProviderConfig get config => const ProviderConfig();
-
-  @override
-  ProviderMetadata get metadata =>
-      const ProviderMetadata(name: 'InMemoryProvider');
-
-  @override
-  Future<void> initialize([Map<String, dynamic>? config]) async {}
-
-  @override
-  Future<void> connect() async {}
-
-  @override
-  Future<void> shutdown() async {}
-
-  @override
-  Future<FlagEvaluationResult<bool>> getBooleanFlag(
-    String flagKey,
-    bool defaultValue, {
-    Map<String, dynamic>? context,
-  }) async {
-    return FlagEvaluationResult.error(
-      flagKey,
-      defaultValue,
-      ErrorCode.FLAG_NOT_FOUND,
-      'Flag not found',
-      evaluatorId: name,
-    );
-  }
-
-  @override
-  Future<FlagEvaluationResult<String>> getStringFlag(
-    String flagKey,
-    String defaultValue, {
-    Map<String, dynamic>? context,
-  }) async {
-    return FlagEvaluationResult.error(
-      flagKey,
-      defaultValue,
-      ErrorCode.FLAG_NOT_FOUND,
-      'Flag not found',
-      evaluatorId: name,
-    );
-  }
-
-  @override
-  Future<FlagEvaluationResult<int>> getIntegerFlag(
-    String flagKey,
-    int defaultValue, {
-    Map<String, dynamic>? context,
-  }) async {
-    return FlagEvaluationResult.error(
-      flagKey,
-      defaultValue,
-      ErrorCode.FLAG_NOT_FOUND,
-      'Flag not found',
-      evaluatorId: name,
-    );
-  }
-
-  @override
-  Future<FlagEvaluationResult<double>> getDoubleFlag(
-    String flagKey,
-    double defaultValue, {
-    Map<String, dynamic>? context,
-  }) async {
-    return FlagEvaluationResult.error(
-      flagKey,
-      defaultValue,
-      ErrorCode.FLAG_NOT_FOUND,
-      'Flag not found',
-      evaluatorId: name,
-    );
-  }
-
-  @override
-  Future<FlagEvaluationResult<Map<String, dynamic>>> getObjectFlag(
-    String flagKey,
-    Map<String, dynamic> defaultValue, {
-    Map<String, dynamic>? context,
-  }) async {
-    return FlagEvaluationResult.error(
-      flagKey,
-      defaultValue,
-      ErrorCode.FLAG_NOT_FOUND,
-      'Flag not found',
-      evaluatorId: name,
-    );
-  }
-}
-
-class OpenFeatureAPI {
-  static final Logger _logger = Logger('OpenFeatureAPI');
-  static OpenFeatureAPI? _instance;
-  static bool _testMode = false; // Add test mode flag
-
-  late FeatureProvider _provider;
-  final DomainManager _domainManager = DomainManager();
-  final List<OpenFeatureHook> _hooks = [];
-  OpenFeatureEvaluationContext? _globalContext;
-
-  final StreamController<FeatureProvider> _providerStreamController;
-  final StreamController<OpenFeatureEvent> _eventStreamController;
-  final StreamController<Map<String, String>> _domainUpdatesController;
-
-  OpenFeatureAPI._internal()
-    : _providerStreamController = StreamController<FeatureProvider>.broadcast(),
-<<<<<<< HEAD
-=======
-
->>>>>>> b1e80a0f
-      _eventStreamController = StreamController<OpenFeatureEvent>.broadcast(),
-      _domainUpdatesController =
-          StreamController<Map<String, String>>.broadcast() {
-    _configureLogging();
-<<<<<<< HEAD
-    _initializeDefaultProvider();
-=======
-
-    _initializeDefaultProvider();
-
->>>>>>> b1e80a0f
-  }
-
-  factory OpenFeatureAPI() {
-    // In test mode, always return new instance
-    if (_testMode) {
-      return OpenFeatureAPI._internal();
-    }
-
-    _instance ??= OpenFeatureAPI._internal();
-    return _instance!;
-  }
-
-  // Enable test mode - disables singleton
-  static void enableTestMode() {
-    _testMode = true;
-    _instance = null;
-  }
-
-  // Disable test mode - re-enables singleton
-  static void disableTestMode() {
-    _testMode = false;
-    _instance = null;
-  }
-
-  // Public constructor for testing - bypasses singleton
-  factory OpenFeatureAPI.forTesting() {
-    return OpenFeatureAPI._internal();
-  }
-
-  static bool _loggingConfigured = false;
-
-  void _configureLogging() {
-    // Only configure logging once globally to prevent multiple listeners
-    if (!_loggingConfigured) {
-      Logger.root.level = Level.ALL;
-      Logger.root.onRecord.listen((record) {
-        print(
-          '${record.time} [${record.level.name}] ${record.loggerName}: ${record.message}',
-        );
-      });
-      _loggingConfigured = true;
-    }
-  }
-
-  void _initializeDefaultProvider() {
-    _provider = _ImmediateReadyProvider();
-    _logger.info('Default provider initialized and ready');
-<<<<<<< HEAD
-=======
-
->>>>>>> b1e80a0f
-  }
-
-  Future<void> setProvider(FeatureProvider provider) async {
-    _logger.info('Setting provider: ${provider.name}');
-
-<<<<<<< HEAD
-=======
-
->>>>>>> b1e80a0f
-    try {
-      // Only initialize if provider is NOT_READY
-      if (provider.state == ProviderState.NOT_READY) {
-        await provider.initialize();
-      }
-
-      _provider = provider;
-      _providerStreamController.add(provider);
-      _emitEvent(
-        OpenFeatureEventType.providerChanged,
-        'Provider changed to ${provider.name}',
-      );
-    } catch (error) {
-      _logger.severe('Failed to initialize provider: $error');
-
-      // Per OpenFeature spec: keep provider in ERROR state
-      _provider = provider;
-      _providerStreamController.add(provider);
-      _emitEvent(
-        OpenFeatureEventType.error,
-        'Provider initialization failed: ${provider.name}',
-        data: error,
-      );
-    }
-<<<<<<< HEAD
-=======
-
->>>>>>> b1e80a0f
-  }
-
-  FeatureProvider get provider => _provider;
-
-  void setGlobalContext(OpenFeatureEvaluationContext context) {
-    _logger.info('Setting global context');
-    _globalContext = context;
-    _emitEvent(OpenFeatureEventType.contextUpdated, 'Global context updated');
-  }
-
-  OpenFeatureEvaluationContext? get globalContext => _globalContext;
-
-  void addHooks(List<OpenFeatureHook> hooks) {
-    _hooks.addAll(hooks);
-  }
-
-  List<OpenFeatureHook> get hooks => List.unmodifiable(_hooks);
-
-  void bindClientToProvider(String clientId, String providerId) {
-    _domainManager.bindClientToProvider(clientId, providerId);
-    _emitEvent(
-      OpenFeatureEventType.domainUpdated,
-      'Client $clientId bound to provider $providerId',
-    );
-  }
-
-  Future<bool> evaluateBooleanFlag(
-    String flagKey,
-    String clientId, {
-    Map<String, dynamic>? context,
-  }) async {
-    final providerId = _domainManager.getProviderForClient(clientId);
-    if (providerId == null) {
-      _logger.warning('No provider found for client $clientId');
-      return false;
-    }
-
-    // Per OpenFeature spec: short-circuit if provider not READY
-    if (_provider.state != ProviderState.READY) {
-      _logger.warning(
-        'Provider not ready for evaluation (state: ${_provider.state})',
-      );
-      _emitEvent(
-        OpenFeatureEventType.error,
-        'Flag evaluation attempted on non-ready provider',
-        data: {'flagKey': flagKey, 'providerState': _provider.state.name},
-      );
-      return false;
-    }
-
-    try {
-      _runBeforeEvaluationHooks(flagKey, context);
-
-<<<<<<< HEAD
-=======
-
-
->>>>>>> b1e80a0f
-      final result = await _provider.getBooleanFlag(
-        flagKey,
-        false,
-        context: context,
-      );
-
-      _emitEvent(
-        OpenFeatureEventType.flagEvaluated,
-        'Flag $flagKey evaluated for client $clientId',
-        data: {
-          'result': result.value,
-          'context': context,
-          'errorCode': result.errorCode?.name,
-        },
-      );
-
-      _runAfterEvaluationHooks(flagKey, result.value, context);
-
-      if (result.errorCode != null) {
-        _logger.warning('Flag evaluation error: ${result.errorMessage}');
-        _emitEvent(
-          OpenFeatureEventType.error,
-          'Error evaluating flag $flagKey',
-          data: {
-            'errorCode': result.errorCode?.name,
-            'errorMessage': result.errorMessage,
-          },
-        );
-      }
-
-      return result.value;
-    } catch (error) {
-      _logger.warning('Error evaluating flag $flagKey: $error');
-      _emitEvent(
-        OpenFeatureEventType.error,
-        'Error evaluating flag $flagKey',
-        data: error,
-      );
-      return false;
-    }
-  }
-
-  void _runBeforeEvaluationHooks(
-    String flagKey,
-    Map<String, dynamic>? context,
-  ) {
-    for (var hook in _hooks) {
-      try {
-        hook.beforeEvaluation(flagKey, context);
-      } catch (e) {
-        _logger.warning('Error in before-evaluation hook: $e');
-      }
-    }
-  }
-
-  void _runAfterEvaluationHooks(
-    String flagKey,
-    dynamic result,
-    Map<String, dynamic>? context,
-  ) {
-    for (var hook in _hooks) {
-      try {
-        hook.afterEvaluation(flagKey, result, context);
-      } catch (e) {
-        _logger.warning('Error in after-evaluation hook: $e');
-      }
-    }
-  }
-
-  void _emitEvent(OpenFeatureEventType type, String message, {dynamic data}) {
-    final event = OpenFeatureEvent(type, message, data: data);
-    _eventStreamController.add(event);
-  }
-
-  Future<void> dispose() async {
-    await _providerStreamController.close();
-    await _eventStreamController.close();
-    await _domainUpdatesController.close();
-  }
-
-  // FIXED: Proper singleton reset with complete cleanup
-  static void resetInstance() {
-    if (_instance != null) {
-      try {
-        _instance!._providerStreamController.close();
-        _instance!._eventStreamController.close();
-        _instance!._domainUpdatesController.close();
-        _instance!._domainManager.dispose();
-      } catch (e) {
-        // Ignore disposal errors during reset
-      }
-    }
-    _instance = null;
-  }
-
-  Stream<FeatureProvider> get providerUpdates =>
-      _providerStreamController.stream;
-  Stream<OpenFeatureEvent> get events => _eventStreamController.stream;
-  Stream<Map<String, String>> get domainUpdates =>
-      _domainUpdatesController.stream;
-}
+import 'dart:async';
+import 'package:logging/logging.dart';
+import 'domain_manager.dart';
+import 'feature_provider.dart';
+
+enum OpenFeatureEventType {
+  providerChanged,
+  flagEvaluated,
+  contextUpdated,
+  error,
+  shutdown,
+  domainUpdated,
+}
+
+class OpenFeatureEvent {
+  final OpenFeatureEventType type;
+  final String message;
+  final dynamic data;
+
+  OpenFeatureEvent(this.type, this.message, {this.data});
+}
+
+class OpenFeatureEvaluationContext {
+  final Map<String, dynamic> attributes;
+
+  OpenFeatureEvaluationContext(this.attributes);
+
+  OpenFeatureEvaluationContext merge(OpenFeatureEvaluationContext other) {
+    return OpenFeatureEvaluationContext({...attributes, ...other.attributes});
+  }
+}
+
+abstract class OpenFeatureHook {
+  void beforeEvaluation(String flagKey, Map<String, dynamic>? context);
+  void afterEvaluation(
+    String flagKey,
+    dynamic result,
+    Map<String, dynamic>? context,
+  );
+
+}
+
+/// Default provider that's immediately ready - completely independent
+class _ImmediateReadyProvider implements FeatureProvider {
+  @override
+  String get name => 'InMemoryProvider';
+
+  @override
+  ProviderState get state => ProviderState.READY;
+
+  @override
+  ProviderConfig get config => const ProviderConfig();
+
+  @override
+  ProviderMetadata get metadata =>
+      const ProviderMetadata(name: 'InMemoryProvider');
+
+  @override
+  Future<void> initialize([Map<String, dynamic>? config]) async {}
+
+  @override
+  Future<void> connect() async {}
+
+  @override
+  Future<void> shutdown() async {}
+
+  @override
+  Future<FlagEvaluationResult<bool>> getBooleanFlag(
+    String flagKey,
+    bool defaultValue, {
+    Map<String, dynamic>? context,
+  }) async {
+    return FlagEvaluationResult.error(
+      flagKey,
+      defaultValue,
+      ErrorCode.FLAG_NOT_FOUND,
+      'Flag not found',
+      evaluatorId: name,
+    );
+  }
+
+  @override
+  Future<FlagEvaluationResult<String>> getStringFlag(
+    String flagKey,
+    String defaultValue, {
+    Map<String, dynamic>? context,
+  }) async {
+    return FlagEvaluationResult.error(
+      flagKey,
+      defaultValue,
+      ErrorCode.FLAG_NOT_FOUND,
+      'Flag not found',
+      evaluatorId: name,
+    );
+  }
+
+  @override
+  Future<FlagEvaluationResult<int>> getIntegerFlag(
+    String flagKey,
+    int defaultValue, {
+    Map<String, dynamic>? context,
+  }) async {
+    return FlagEvaluationResult.error(
+      flagKey,
+      defaultValue,
+      ErrorCode.FLAG_NOT_FOUND,
+      'Flag not found',
+      evaluatorId: name,
+    );
+  }
+
+  @override
+  Future<FlagEvaluationResult<double>> getDoubleFlag(
+    String flagKey,
+    double defaultValue, {
+    Map<String, dynamic>? context,
+  }) async {
+    return FlagEvaluationResult.error(
+      flagKey,
+      defaultValue,
+      ErrorCode.FLAG_NOT_FOUND,
+      'Flag not found',
+      evaluatorId: name,
+    );
+  }
+
+  @override
+  Future<FlagEvaluationResult<Map<String, dynamic>>> getObjectFlag(
+    String flagKey,
+    Map<String, dynamic> defaultValue, {
+    Map<String, dynamic>? context,
+  }) async {
+    return FlagEvaluationResult.error(
+      flagKey,
+      defaultValue,
+      ErrorCode.FLAG_NOT_FOUND,
+      'Flag not found',
+      evaluatorId: name,
+    );
+  }
+}
+
+/// Default provider that's immediately ready - completely independent
+class _ImmediateReadyProvider implements FeatureProvider {
+  @override
+  String get name => 'InMemoryProvider';
+
+  @override
+  ProviderState get state => ProviderState.READY;
+
+  @override
+  ProviderConfig get config => const ProviderConfig();
+
+  @override
+  ProviderMetadata get metadata =>
+      const ProviderMetadata(name: 'InMemoryProvider');
+
+  @override
+  Future<void> initialize([Map<String, dynamic>? config]) async {}
+
+  @override
+  Future<void> connect() async {}
+
+  @override
+  Future<void> shutdown() async {}
+
+  @override
+  Future<FlagEvaluationResult<bool>> getBooleanFlag(
+    String flagKey,
+    bool defaultValue, {
+    Map<String, dynamic>? context,
+  }) async {
+    return FlagEvaluationResult.error(
+      flagKey,
+      defaultValue,
+      ErrorCode.FLAG_NOT_FOUND,
+      'Flag not found',
+      evaluatorId: name,
+    );
+  }
+
+  @override
+  Future<FlagEvaluationResult<String>> getStringFlag(
+    String flagKey,
+    String defaultValue, {
+    Map<String, dynamic>? context,
+  }) async {
+    return FlagEvaluationResult.error(
+      flagKey,
+      defaultValue,
+      ErrorCode.FLAG_NOT_FOUND,
+      'Flag not found',
+      evaluatorId: name,
+    );
+  }
+
+  @override
+  Future<FlagEvaluationResult<int>> getIntegerFlag(
+    String flagKey,
+    int defaultValue, {
+    Map<String, dynamic>? context,
+  }) async {
+    return FlagEvaluationResult.error(
+      flagKey,
+      defaultValue,
+      ErrorCode.FLAG_NOT_FOUND,
+      'Flag not found',
+      evaluatorId: name,
+    );
+  }
+
+  @override
+  Future<FlagEvaluationResult<double>> getDoubleFlag(
+    String flagKey,
+    double defaultValue, {
+    Map<String, dynamic>? context,
+  }) async {
+    return FlagEvaluationResult.error(
+      flagKey,
+      defaultValue,
+      ErrorCode.FLAG_NOT_FOUND,
+      'Flag not found',
+      evaluatorId: name,
+    );
+  }
+
+  @override
+  Future<FlagEvaluationResult<Map<String, dynamic>>> getObjectFlag(
+    String flagKey,
+    Map<String, dynamic> defaultValue, {
+    Map<String, dynamic>? context,
+  }) async {
+    return FlagEvaluationResult.error(
+      flagKey,
+      defaultValue,
+      ErrorCode.FLAG_NOT_FOUND,
+      'Flag not found',
+      evaluatorId: name,
+    );
+  }
+
+}
+
+/// Default provider that's immediately ready - completely independent
+class _ImmediateReadyProvider implements FeatureProvider {
+  @override
+  String get name => 'InMemoryProvider';
+
+  @override
+  ProviderState get state => ProviderState.READY;
+
+  @override
+  ProviderConfig get config => const ProviderConfig();
+
+  @override
+  ProviderMetadata get metadata =>
+      const ProviderMetadata(name: 'InMemoryProvider');
+
+  @override
+  Future<void> initialize([Map<String, dynamic>? config]) async {}
+
+  @override
+  Future<void> connect() async {}
+
+  @override
+  Future<void> shutdown() async {}
+
+  @override
+  Future<FlagEvaluationResult<bool>> getBooleanFlag(
+    String flagKey,
+    bool defaultValue, {
+    Map<String, dynamic>? context,
+  }) async {
+    return FlagEvaluationResult.error(
+      flagKey,
+      defaultValue,
+      ErrorCode.FLAG_NOT_FOUND,
+      'Flag not found',
+      evaluatorId: name,
+    );
+  }
+
+  @override
+  Future<FlagEvaluationResult<String>> getStringFlag(
+    String flagKey,
+    String defaultValue, {
+    Map<String, dynamic>? context,
+  }) async {
+    return FlagEvaluationResult.error(
+      flagKey,
+      defaultValue,
+      ErrorCode.FLAG_NOT_FOUND,
+      'Flag not found',
+      evaluatorId: name,
+    );
+  }
+
+  @override
+  Future<FlagEvaluationResult<int>> getIntegerFlag(
+    String flagKey,
+    int defaultValue, {
+    Map<String, dynamic>? context,
+  }) async {
+    return FlagEvaluationResult.error(
+      flagKey,
+      defaultValue,
+      ErrorCode.FLAG_NOT_FOUND,
+      'Flag not found',
+      evaluatorId: name,
+    );
+  }
+
+  @override
+  Future<FlagEvaluationResult<double>> getDoubleFlag(
+    String flagKey,
+    double defaultValue, {
+    Map<String, dynamic>? context,
+  }) async {
+    return FlagEvaluationResult.error(
+      flagKey,
+      defaultValue,
+      ErrorCode.FLAG_NOT_FOUND,
+      'Flag not found',
+      evaluatorId: name,
+    );
+  }
+
+  @override
+  Future<FlagEvaluationResult<Map<String, dynamic>>> getObjectFlag(
+    String flagKey,
+    Map<String, dynamic> defaultValue, {
+    Map<String, dynamic>? context,
+  }) async {
+    return FlagEvaluationResult.error(
+      flagKey,
+      defaultValue,
+      ErrorCode.FLAG_NOT_FOUND,
+      'Flag not found',
+      evaluatorId: name,
+    );
+  }
+}
+
+class OpenFeatureAPI {
+  static final Logger _logger = Logger('OpenFeatureAPI');
+  static OpenFeatureAPI? _instance;
+  static bool _testMode = false; // Add test mode flag
+
+  late FeatureProvider _provider;
+  final DomainManager _domainManager = DomainManager();
+  final List<OpenFeatureHook> _hooks = [];
+  OpenFeatureEvaluationContext? _globalContext;
+
+  final StreamController<FeatureProvider> _providerStreamController;
+  final StreamController<OpenFeatureEvent> _eventStreamController;
+  final StreamController<Map<String, String>> _domainUpdatesController;
+
+  OpenFeatureAPI._internal()
+    : _providerStreamController = StreamController<FeatureProvider>.broadcast(),
+
+      _eventStreamController = StreamController<OpenFeatureEvent>.broadcast(),
+      _domainUpdatesController =
+          StreamController<Map<String, String>>.broadcast() {
+    _configureLogging();
+
+    _initializeDefaultProvider();
+
+  }
+
+  factory OpenFeatureAPI() {
+    // In test mode, always return new instance
+    if (_testMode) {
+      return OpenFeatureAPI._internal();
+    }
+
+    _instance ??= OpenFeatureAPI._internal();
+    return _instance!;
+  }
+
+  // Enable test mode - disables singleton
+  static void enableTestMode() {
+    _testMode = true;
+    _instance = null;
+  }
+
+  // Disable test mode - re-enables singleton
+  static void disableTestMode() {
+    _testMode = false;
+    _instance = null;
+  }
+
+  // Public constructor for testing - bypasses singleton
+  factory OpenFeatureAPI.forTesting() {
+    return OpenFeatureAPI._internal();
+  }
+
+  static bool _loggingConfigured = false;
+
+  void _configureLogging() {
+    // Only configure logging once globally to prevent multiple listeners
+    if (!_loggingConfigured) {
+      Logger.root.level = Level.ALL;
+      Logger.root.onRecord.listen((record) {
+        print(
+          '${record.time} [${record.level.name}] ${record.loggerName}: ${record.message}',
+        );
+      });
+      _loggingConfigured = true;
+    }
+  }
+
+  void _initializeDefaultProvider() {
+    _provider = _ImmediateReadyProvider();
+    _logger.info('Default provider initialized and ready');
+
+  }
+
+  Future<void> setProvider(FeatureProvider provider) async {
+    _logger.info('Setting provider: ${provider.name}');
+
+    try {
+      // Only initialize if provider is NOT_READY
+      if (provider.state == ProviderState.NOT_READY) {
+        await provider.initialize();
+      }
+
+      _provider = provider;
+      _providerStreamController.add(provider);
+      _emitEvent(
+        OpenFeatureEventType.providerChanged,
+        'Provider changed to ${provider.name}',
+      );
+    } catch (error) {
+      _logger.severe('Failed to initialize provider: $error');
+
+      // Per OpenFeature spec: keep provider in ERROR state
+      _provider = provider;
+      _providerStreamController.add(provider);
+      _emitEvent(
+        OpenFeatureEventType.error,
+        'Provider initialization failed: ${provider.name}',
+        data: error,
+      );
+    }
+
+  }
+
+  FeatureProvider get provider => _provider;
+
+  void setGlobalContext(OpenFeatureEvaluationContext context) {
+    _logger.info('Setting global context');
+    _globalContext = context;
+    _emitEvent(OpenFeatureEventType.contextUpdated, 'Global context updated');
+  }
+
+  OpenFeatureEvaluationContext? get globalContext => _globalContext;
+
+  void addHooks(List<OpenFeatureHook> hooks) {
+    _hooks.addAll(hooks);
+  }
+
+  List<OpenFeatureHook> get hooks => List.unmodifiable(_hooks);
+
+  void bindClientToProvider(String clientId, String providerId) {
+    _domainManager.bindClientToProvider(clientId, providerId);
+    _emitEvent(
+      OpenFeatureEventType.domainUpdated,
+      'Client $clientId bound to provider $providerId',
+    );
+  }
+
+  Future<bool> evaluateBooleanFlag(
+    String flagKey,
+    String clientId, {
+    Map<String, dynamic>? context,
+  }) async {
+    final providerId = _domainManager.getProviderForClient(clientId);
+    if (providerId == null) {
+      _logger.warning('No provider found for client $clientId');
+      return false;
+    }
+
+    // Per OpenFeature spec: short-circuit if provider not READY
+    if (_provider.state != ProviderState.READY) {
+      _logger.warning(
+        'Provider not ready for evaluation (state: ${_provider.state})',
+      );
+      _emitEvent(
+        OpenFeatureEventType.error,
+        'Flag evaluation attempted on non-ready provider',
+        data: {'flagKey': flagKey, 'providerState': _provider.state.name},
+      );
+      return false;
+    }
+
+    try {
+      _runBeforeEvaluationHooks(flagKey, context);
+
+
+      final result = await _provider.getBooleanFlag(
+        flagKey,
+        false,
+        context: context,
+      );
+
+      _emitEvent(
+        OpenFeatureEventType.flagEvaluated,
+        'Flag $flagKey evaluated for client $clientId',
+        data: {
+          'result': result.value,
+          'context': context,
+          'errorCode': result.errorCode?.name,
+        },
+      );
+
+      _runAfterEvaluationHooks(flagKey, result.value, context);
+
+      if (result.errorCode != null) {
+        _logger.warning('Flag evaluation error: ${result.errorMessage}');
+        _emitEvent(
+          OpenFeatureEventType.error,
+          'Error evaluating flag $flagKey',
+          data: {
+            'errorCode': result.errorCode?.name,
+            'errorMessage': result.errorMessage,
+          },
+        );
+      }
+
+      return result.value;
+    } catch (error) {
+      _logger.warning('Error evaluating flag $flagKey: $error');
+      _emitEvent(
+        OpenFeatureEventType.error,
+        'Error evaluating flag $flagKey',
+        data: error,
+      );
+      return false;
+    }
+  }
+
+  void _runBeforeEvaluationHooks(
+    String flagKey,
+    Map<String, dynamic>? context,
+  ) {
+    for (var hook in _hooks) {
+      try {
+        hook.beforeEvaluation(flagKey, context);
+      } catch (e) {
+        _logger.warning('Error in before-evaluation hook: $e');
+      }
+    }
+  }
+
+  void _runAfterEvaluationHooks(
+    String flagKey,
+    dynamic result,
+    Map<String, dynamic>? context,
+  ) {
+    for (var hook in _hooks) {
+      try {
+        hook.afterEvaluation(flagKey, result, context);
+      } catch (e) {
+        _logger.warning('Error in after-evaluation hook: $e');
+      }
+    }
+  }
+
+  void _emitEvent(OpenFeatureEventType type, String message, {dynamic data}) {
+    final event = OpenFeatureEvent(type, message, data: data);
+    _eventStreamController.add(event);
+  }
+
+  Future<void> dispose() async {
+    await _providerStreamController.close();
+    await _eventStreamController.close();
+    await _domainUpdatesController.close();
+  }
+
+  // FIXED: Proper singleton reset with complete cleanup
+  static void resetInstance() {
+    if (_instance != null) {
+      try {
+        _instance!._providerStreamController.close();
+        _instance!._eventStreamController.close();
+        _instance!._domainUpdatesController.close();
+        _instance!._domainManager.dispose();
+      } catch (e) {
+        // Ignore disposal errors during reset
+      }
+    }
+    _instance = null;
+  }
+
+  Stream<FeatureProvider> get providerUpdates =>
+      _providerStreamController.stream;
+  Stream<OpenFeatureEvent> get events => _eventStreamController.stream;
+  Stream<Map<String, String>> get domainUpdates =>
+      _domainUpdatesController.stream;
+}